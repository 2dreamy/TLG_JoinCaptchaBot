# TLG_JoinCaptchaBot

<p align="center">
    <img width="100%" height="100%" src="https://gist.githubusercontent.com/J-Rios/05d7a8fc04166fa19f31a9608033d10b/raw/32dee32a530c0a0994736fe2d02a1747478bd0e3/captchas.png">
</p>

Bot to verify if a new user, who joins a group, is a human.
The Bot sends an image captcha for each new user, and kicks any of them that can't solve the captcha in a specified amount of time. Also, any message that contains an URL sent by a new "user" before captcha completion will be considered Spam and will be deleted.

## Donate

Do you like this Bot? Buy me a coffee :)

<<<<<<< HEAD
Paypal:  
[https://www.paypal.me/josrios](https://www.paypal.me/josrios)

=======
Paypal:

[https://www.paypal.me/josrios](https://www.paypal.me/josrios)

>>>>>>> 7c591e37
## Installation

Note: Use Python 3.6 or above to install and run the Bot, previous version are unsupported.

To generate Captchas, the Bot uses [multicolor_captcha_generator library](https://github.com/J-Rios/multicolor_captcha_generator), which uses Pillow to generate the images.

1. Install Pillow prerequisites:

    ```bash
    sudo apt install -y libtiff5-dev libjpeg62-turbo-dev zlib1g-dev libfreetype6-dev liblcms2-dev libwebp-dev tcl8.6-dev tk8.6-dev python-tk
    ```

2. Get the project and install JoinCaptchaBot requirements:

    ```bash
    git clone https://github.com/J-Rios/TLG_JoinCaptchaBot
    python3 -m pip install -r TLG_JoinCaptchaBot/requirements.txt
    ```

3. Go to project sources and give execution permission to usage scripts:

    ```bash
    cd TLG_JoinCaptchaBot/sources
    chmod +x run status kill
    ```

4. Specify Telegram Bot account Token (get it from @BotFather) in "settings.py" file:

    ```python
    'TOKEN' : 'XXXXXXXXX:XXXXXXXXXXXXXXXXXXXXXXXXXXXXXXXXXXX'
    ```

## Usage

To ease usage a `run`, `status`, and `kill` scripts have been provided.

- Launch the Bot:

    ```bash
    ./run
    ```

- Check if the script is running:

    ```bash
    ./status
    ```

- Stop the Bot:

    ```bash
    ./kill
    ```

## Systemd service

For systemd based systems, you can setup the Bot as daemon service.

To do that, you need to create a new service description file for the Bot as follow:

```bash
[vim or nano] /etc/systemd/system/bot.service
```

File content:

```bash
[Unit]
Description=Bot Telegram Daemon
Wants=network-online.target
After=network-online.target

[Service]
Type=forking
WorkingDirectory=/path/to/dir/sources/
ExecStart=/path/to/dir/sources/run
ExecReload=/path/to/dir/sources/kill

[Install]
WantedBy=multi-user.target
```

Then, to add the new service into systemd, you should enable it:

```bash
systemctl enable --now bot.service
```

Remember that, if you wan't to disable it, you should execute:

```bash
systemctl disable bot.service
```

## Docker

You can also run the bot on [Docker](https://docs.docker.com/get-started/). This allows easy
server migration and automates the download of all dependencies. Look at the
[docker specific documentation](docker/README.md) for more details about how to create a Docker Container for Captcha Bot.

## Bot Owner

The **Bot Owner** can run special commands that no one else can use, like /allowgroup (if the Bot is private, this allow groups where the Bot can be used) or /allowuserlist (to make Bot don't ask for captcha to some users, useful for blind users).

You can setup a Bot Owner by specifying the Telegram User ID or Alias in "settings.py" file:

```python
"BOT_OWNER": "@JoseTLG",
```

## Make Bot Private

By default, the Bot is **Public**, so any Telegram user can add and use the Bot in any group, but you can set it to be **Private** so the Bot just can be used in allowed groups (Bot owner allows them with **/allow_group** command).

You can set Bot to be Private in "settings.py" file:

```python
"BOT_PRIVATE" : True,
```

**Note:** If you have a Public Bot and set it to Private, it will leave any group where is not allowed to be used when a new user joins.

**Note:** Telegram Private Groups could changes their chat ID when it become a public super-group, so the Bot will leave the group and the owner has to set the new group chat ID with /allow_group.

## Scalability (Polling or Webhook)

By default, Bot checks and receives updates from Telegram Servers by **Polling** (requests and get if there is any new updates in the Bot account corresponding to that Bot Token), this is really simple and can be used for low to median scale Bots. However, you can configure the Bot to use a **Webhook** instead if you expect to handle a large number of users/groups.

To use Webhook instead Polling, you need a signed certificate file in the system, you can create the key file and self-sign the cert through openssl tool:

```bash
openssl req -newkey rsa:2048 -sha256 -nodes -keyout private.key -x509 -days 3650 -out cert.pem
```

Once you have the key and cert files, setup the next lines in "settings.py" file to point to expected Webhook Host address, port and certificate file:

```python
"WEBHOOK_HOST": "Current system IP/DNS here",
"WEBHOOK_PORT": 8443,
"WEBHOOK_CERT" : SCRIPT_PATH + "/cert.pem",
"WEBHOOK_CERT_PRIV_KEY" : SCRIPT_PATH + "/private.key",
```

To use Polling instead Webhook, just set host value back to none:

```python
"WEBHOOK_HOST": "None",
```

## Environment Variables Setup

You can setup some Bot properties manually changing their values in settings.py file, but also you can use environment variables to setup all that properties (this is really useful for advance deployment when using [Virtual Environments](https://docs.python.org/3/tutorial/venv.html) and/or [Docker](https://docs.docker.com/get-started/) to isolate the Bot process execution).

## Adding a New Language

Actual language support is based on external JSON files that contain all bot texts for each language.

To add support for a new language you must follow this steps:

1. Fork the project repository, clone it and create a new branch to work on it (i.e. named language-support-en).

2. Copy from one of the existing language JSON files from [here](https://github.com/J-Rios/TLG_JoinCaptchaBot/tree/master/sources/language) to a new one.

3. Change the name of that file for the language ISO Code of the language that you want.

4. Translate each text from JSON key values of the file without breaking the JSON format/structure (it should be valid for JSON parsers) and maintaining JSON key names. Keep command names in english (i.e. don't translate "START", "HELP"... /start /help ...) and don't remove special characters (like {}, ", ', \n...) too!

5. Make a pull request of that branch with the new language file into this repository and wait for it to be accepted.

6. Then, I will make the integration into source code and actual Bot account (@join_captcha_bot).

7. Enjoy the new language :)

## Languages Contributors

- Arabic: [@damascene](https://github.com/damascene)

- Basque: [@xa2er](https://github.com/xa2er)

- Belarusian: [@antikruk](https://github.com/antikruk)

- Catalán: Adela Casals i Jorba

- Chinese (Mainland): [神林](https://github.com/jyxjjj)

- Esperanto: Pablo Busto & Porrumentzio.

- French: [Mathieu H (@aurnytoraink)](https://github.com/Aurnytoraink)

- Galician: [Fernando Flores (Fer6Flores)](https://github.com/Fer6Flores); Iváns

- German: [@weerdenburg](https://github.com/weerdenburg), [@MossDerg](https://github.com/MossDerg)

- Indonesian: ForIndonesian

- Italian: Noquitt, [Nicola Davide (@nidamanx)](https://github.com/nidamanx)

- Kannada: [@itsAPK](https://github.com/itsAPK)

- Korean: [@dakeshi](https://github.com/dakeshi)

- Persian: [@m4hbod](https://github.com/M4hbod)

- Portuguese (Brazil): Anahuac de Paula Gil

- Russian: Unattributed (anonymous), [@stezkoy](https://github.com/Stezkoy), [Roman (@toxi22)](https://github.com/toxi22)

- Slovak: [@dumontiskooo](https://t.me/dumontiskooo)

- Ukrainian: Vadym Zhushman (@zhushman00), [Roman (@toxi22)](https://github.com/toxi22)

- Finnish: [Aminda Suomalainen (@Mikaela)](https://github.com/Mikaela)<|MERGE_RESOLUTION|>--- conflicted
+++ resolved
@@ -11,16 +11,10 @@
 
 Do you like this Bot? Buy me a coffee :)
 
-<<<<<<< HEAD
-Paypal:  
+Paypal:
+
 [https://www.paypal.me/josrios](https://www.paypal.me/josrios)
 
-=======
-Paypal:
-
-[https://www.paypal.me/josrios](https://www.paypal.me/josrios)
-
->>>>>>> 7c591e37
 ## Installation
 
 Note: Use Python 3.6 or above to install and run the Bot, previous version are unsupported.
