#!/usr/bin/env python3
# -*- coding: utf-8 -*-

'''
Script:
    join_captcha_bot.py
Description:
    Telegram Bot that send a captcha for each new user who join a group, and
    remove them if they can not solve the captcha in a specified time.
Author:
    Jose Miguel Rios Rubio
Creation date:
    09/09/2018
Last modified date:
    20/10/2022
Version:
    1.27.0
'''

###############################################################################
### Imported modules

from platform import system as os_system

from signal import signal, SIGTERM, SIGINT
if os_system() != "Windows":
    from signal import SIGUSR1

import logging
import re

from sys import exit
from os import kill, getpid, path, remove, makedirs, listdir
from shutil import rmtree
from time import time, sleep
from threading import Thread
from collections import OrderedDict
from random import choice, randint
from json import dumps as json_dumps

from tsjson import TSjson
from multicolorcaptcha import CaptchaGenerator

from telegram import (
    Update, Chat, InputMediaPhoto, InlineKeyboardButton,
    InlineKeyboardMarkup, Poll
)

from telegram.ext import (
    CallbackContext, Updater, CommandHandler,
    ChatMemberHandler, MessageHandler, Filters,
    CallbackQueryHandler, PollAnswerHandler, Defaults
)

from telegram.utils.helpers import (
    escape_markdown
)

from telegram.error import (
    TelegramError, Unauthorized, BadRequest,
    TimedOut, NetworkError
)

from commons import (
    printts, is_int, add_lrm, file_exists, file_write, file_read,
    list_remove_element, get_unix_epoch, pickle_save, pickle_restore
)

from tlgbotutils import (
    tlg_send_msg, tlg_send_image, tlg_send_poll, tlg_stop_poll,
    tlg_answer_callback_query, tlg_delete_msg, tlg_edit_msg_media,
    tlg_ban_user, tlg_kick_user, tlg_user_is_admin, tlg_leave_chat,
<<<<<<< HEAD
    tlg_restrict_user, tlg_is_valid_user_id_or_alias, tlg_is_valid_group,
    tlg_alias_in_string, tlg_extract_members_status_change,
    tlg_is_a_channel_msg_on_discussion_group,
    tlg_get_chat_members_count
=======
    tlg_restrict_user, tlg_unrestrict_user, tlg_is_valid_user_id_or_alias,
    tlg_is_valid_group, tlg_alias_in_string, tlg_extract_members_status_change,
    tlg_get_msg, tlg_is_a_channel_msg_on_discussion_group, tlg_get_user_name,
    tlg_has_new_member_join_group
>>>>>>> 7c591e37
)

from constants import (
    SCRIPT_PATH, CONST, TEXT
)

###############################################################################
### Globals

updater = None
files_config_list = []
to_delete_in_time_messages_list = []
new_users = {}
connections = {}
th_0 = None
th_1 = None
force_exit = False

# Create Captcha Generator object of specified size (2 -> 640x360)
CaptchaGen = CaptchaGenerator(2)

###############################################################################
### Setup Bot Logger

log_level=logging.INFO
logging.basicConfig(format='%(asctime)s - %(name)s - %(levelname)s - %(message)s', level=log_level)

###############################################################################
### Termination Signals Handler For Program Process

def signal_handler(signal,  frame):
    '''Termination signals (SIGINT, SIGTERM) handler for program process'''
    global force_exit
    global updater
    global th_0
    global th_1
    force_exit = True
    printts("Termination signal received. Releasing resources...")
    # Close the Bot instance (it wait for updater, dispatcher and other internals threads to end)
    if updater is not None:
        printts("Closing Bot...")
        updater.stop()
    # Launch threads to acquire all messages and users files mutex to ensure that them are closed
    # (make sure to close the script when no read/write operation on files)
    if files_config_list:
        printts("Closing resource files...")
        th_list = []
        for chat_config_file in files_config_list:
            t = Thread(target=th_close_resource_file, args=(chat_config_file["File"],))
            th_list.append(t)
            t.start()
        # Wait for all threads to end
        for th in th_list:
            if th.is_alive():
                th.join()
    # Wait to end threads
    printts("Waiting th_0 end...")
    if th_0 is not None:
        if th_0.is_alive():
            th_0.join()
    printts("Waiting th_1 end...")
    if th_1 is not None:
        if th_1.is_alive():
            th_1.join()
    # Save current session data
    save_session()
    # Close the program
    printts("All resources released.")
    printts("Exit 0")
    exit(0)


def th_close_resource_file(file_to_close):
    '''Threaded function to close resource files in parallel when closing Bot Script.'''
    file_to_close.lock.acquire()


### Signals attachment

signal(SIGTERM, signal_handler) # SIGTERM (kill pid) to signal_handler
signal(SIGINT, signal_handler)  # SIGINT (Ctrl+C) to signal_handler
if os_system() != "Windows":
    signal(SIGUSR1, signal_handler) # SIGUSR1 (self-send) to signal_handler

###############################################################################
### JSON Chat Config File Functions

def get_default_config_data():
    '''Get default config data structure'''
    config_data = OrderedDict(
    [
        ("Title", CONST["INIT_TITLE"]),
        ("Link", CONST["INIT_LINK"]),
        ("Language", CONST["INIT_LANG"]),
        ("Enabled", CONST["INIT_ENABLE"]),
        ("URL_Enabled", CONST["INIT_URL_ENABLE"]),
        ("RM_All_Msg", CONST["INIT_RM_ALL_MSG"]),
        ("Captcha_Chars_Mode", CONST["INIT_CAPTCHA_CHARS_MODE"]),
        ("Captcha_Time", CONST["INIT_CAPTCHA_TIME"]),
        ("Captcha_Difficulty_Level", CONST["INIT_CAPTCHA_DIFFICULTY_LEVEL"]),
        ("Restrict_Non_Text", CONST["INIT_RESTRICT_NON_TEXT_MSG"]),
        ("Rm_Result_Msg", CONST["INIT_RM_RESULT_MSG"]),
        ("Rm_Welcome_Msg", CONST["INIT_RM_WELCOME_MSG"]),
        ("Poll_Q", ""),
        ("Poll_A", []),
        ("Poll_C_A", 0),
        ("Welcome_Msg", "-"),
        ("Welcome_Time", CONST["T_DEL_WELCOME_MSG"]),
        ("Ignore_List", [])
    ])
    # Feed Captcha Poll Options with empty answers for expected max num
    for _ in range(0, CONST["MAX_POLL_OPTIONS"]):
        config_data["Poll_A"].append("")
    return config_data


def save_config_property(chat_id, param, value):
    '''Store actual chat configuration in file'''
    fjson_config = get_chat_config_file(chat_id)
    config_data = fjson_config.read()
    if not config_data:
        config_data = get_default_config_data()
    if (param in config_data) and (value == config_data[param]):
        return
    config_data[param] = value
    fjson_config.write(config_data)


def get_chat_config(chat_id, param):
    '''Get specific stored chat configuration property'''
    file = get_chat_config_file(chat_id)
    if file:
        config_data = file.read()
        if (not config_data) or (param not in config_data):
            config_data = get_default_config_data()
            save_config_property(chat_id, param, config_data[param])
    else:
        config_data = get_default_config_data()
        save_config_property(chat_id, param, config_data[param])
    return config_data[param]


def get_all_chat_config(chat_id):
    '''Get specific stored chat configuration property'''
    file = get_chat_config_file(chat_id)
    if file:
        config_data = file.read()
        if (not config_data):
            config_data = get_default_config_data()
    else:
        config_data = get_default_config_data()
    return config_data


def get_chat_config_file(chat_id):
    '''Determine chat config file from the list by ID. Get the file if exists or create it if not'''
    global files_config_list
    file = OrderedDict([("ID", chat_id), ("File", None)])
    found = False
    if files_config_list:
        for chat_file in files_config_list:
            if chat_file["ID"] == chat_id:
                file = chat_file
                found = True
                break
        if not found:
            chat_config_file_name = "{}/{}/{}".format(CONST["CHATS_DIR"], chat_id, CONST["F_CONF"])
            file["ID"] = chat_id
            file["File"] = TSjson(chat_config_file_name)
            files_config_list.append(file)
    else:
        chat_config_file_name = "{}/{}/{}".format(CONST["CHATS_DIR"], chat_id, CONST["F_CONF"])
        file["ID"] = chat_id
        file["File"] = TSjson(chat_config_file_name)
        files_config_list.append(file)
    return file["File"]

###############################################################################
### Telegram Related Functions

def tlg_send_msg_type_chat(bot, chat_type, chat_id, text,
        **kwargs_for_send_message):
    '''Send a telegram message normal or schedule to self-destruct depending
    of chat type (private chat - normal; group - selfdestruct).'''
    if chat_type == "private":
        tlg_send_msg(bot, chat_id, text, **kwargs_for_send_message)
    else:
        tlg_send_selfdestruct_msg(bot, chat_id, text,
                **kwargs_for_send_message)


def tlg_send_selfdestruct_msg(bot, chat_id, message,
        **kwargs_for_send_message):
    '''tlg_send_selfdestruct_msg_in() with default delete time'''
    return tlg_send_selfdestruct_msg_in(bot, chat_id, message,
            CONST["T_DEL_MSG"], **kwargs_for_send_message)


def tlg_send_selfdestruct_msg_in(bot, chat_id, message, time_delete_sec,
        **kwargs_for_send_message):
    '''Send a telegram message that will be auto-delete in specified time'''
    sent_result = tlg_send_msg(bot, chat_id, message,
            **kwargs_for_send_message)
    if sent_result["msg"] is None:
        return None
    tlg_msg_to_selfdestruct_in(sent_result["msg"], time_delete_sec)
    return sent_result["msg"].message_id


def tlg_msg_to_selfdestruct(message):
    '''tlg_msg_to_selfdestruct_in() with default delete time'''
    tlg_msg_to_selfdestruct_in(message, CONST["T_DEL_MSG"])


def tlg_msg_to_selfdestruct_in(message, time_delete_sec):
    '''Add a telegram message to be auto-delete in specified time'''
    global to_delete_in_time_messages_list
    # Check if provided message has all necessary attributes
    if message is None:
        return False
    if not hasattr(message, "chat_id"):
        return False
    if not hasattr(message, "message_id"):
        return False
    if not hasattr(message, "from_user"):
        return False
    else:
        if not hasattr(message.from_user, "id"):
            return False
    # Get sent message ID and calculate delete time
    chat_id = message.chat_id
    user_id = message.from_user.id
    msg_id = message.message_id
    t0 = time()
    # Add sent message data to to-delete messages list
    sent_msg_data = OrderedDict([("Chat_id", None), ("User_id", None),
            ("Msg_id", None), ("time", None), ("delete_time", None)])
    sent_msg_data["Chat_id"] = chat_id
    sent_msg_data["User_id"] = user_id
    sent_msg_data["Msg_id"] = msg_id
    sent_msg_data["time"] = t0
    sent_msg_data["delete_time"] = time_delete_sec
    to_delete_in_time_messages_list.append(sent_msg_data)
    return True

###############################################################################
### General Functions

def save_session():
    '''Backup current execution data'''
    # Let's backup to file
    data = {
        "to_delete_in_time_messages_list": to_delete_in_time_messages_list,
        "new_users": new_users,
        "connections": connections
    }
    if not pickle_save(CONST["F_SESSION"], data):
        printts("Fail to save current session data")
        return False
    printts("Current session data saved")
    return True


def restore_session():
    '''Load last execution data'''
    global to_delete_in_time_messages_list
    global new_users
    global connections
    # Check if session file exists
    if not file_exists(CONST["F_SESSION"]):
        return False
    # Get data from session file
    last_session_data = pickle_restore(CONST["F_SESSION"])
    if last_session_data is None:
        printts("Fail to restore last session data")
        return False
    # Load last session data to current RAM
    connections = last_session_data["connections"]
    new_users = last_session_data["new_users"]
    to_delete_in_time_messages_list = \
            last_session_data["to_delete_in_time_messages_list"]
    # Renew time to kick users
    for chat_id in new_users:
        for user_id in new_users[chat_id]:
            # Some rand to avoid all requests sent at same time
            t0 = time() + randint(0, 10)
            new_users[chat_id][user_id]["join_data"]["join_time"] = t0
    # Renew time to remove messages
    i = 0
    while i < len(to_delete_in_time_messages_list):
        # Some rand to avoid all requests sent at same time
        t0 = time() + randint(0, 10)
        to_delete_in_time_messages_list[i]["time"] = t0
        i = i + 1
    printts("Last session data restored")
    return True


def initialize_resources():
    '''Initialize resources by populating files list with chats found files'''
    global files_config_list
    # Remove old captcha directory and create it again
    if path.exists(CONST["CAPTCHAS_DIR"]):
        rmtree(CONST["CAPTCHAS_DIR"])
    makedirs(CONST["CAPTCHAS_DIR"])
    # Create allowed users file if it does not exists
    if not path.exists(CONST["F_ALLOWED_USERS"]):
        file_write(CONST["F_ALLOWED_USERS"], "")
    # Create banned groups file if it does not exists
    if not path.exists(CONST["F_BAN_GROUPS"]):
        file_write(CONST["F_BAN_GROUPS"], "")
    # Create allowed groups file if it does not exists
    if CONST["BOT_PRIVATE"]:
        if not path.exists(CONST["F_ALLOWED_GROUPS"]):
            file_write(CONST["F_ALLOWED_GROUPS"], "")
    # Create data directory if it does not exists
    if not path.exists(CONST["CHATS_DIR"]):
        makedirs(CONST["CHATS_DIR"])
    else:
        # If chats directory exists, check all subdirectories names (chats ID)
        files = listdir(CONST["CHATS_DIR"])
        for f_chat_id in files:
            # Populate config files list
            file_path = "{}/{}/{}".format(CONST["CHATS_DIR"], f_chat_id, CONST["F_CONF"])
            files_config_list.append(OrderedDict([("ID", f_chat_id),
                ("File", TSjson(file_path))]))
            # Create default configuration file if it does not exists
            if not path.exists(file_path):
                default_conf = get_default_config_data()
                for key, value in default_conf.items():
                    save_config_property(f_chat_id, key, value)
    # Load and generate URL detector regex from TLD list file
    load_urls_regex("{}/{}".format(SCRIPT_PATH, CONST["F_TLDS"]))
    # Load all languages texts
    load_texts_languages()


def load_urls_regex(file_path):
    '''Load URL detection Regex from IANA TLD list text file.'''
    tlds_str = ""
    list_file_lines = []
    try:
        with open(file_path, "r") as f:
            for line in f:
                if line is None:
                    continue
                if (line == "") or (line == "\r\n") or (line == "\r") or (line == "\n"):
                    continue
                # Ignore lines that start with # (first header line of IANA TLD list file)
                if line[0] == "#":
                    continue
                line = line.lower()
                line = line.replace("\r", "")
                line = line.replace("\n", "|")
                list_file_lines.append(line)
    except Exception as e:
        printts("Error opening file \"{}\". {}".format(file_path, str(e)))
    if len(list_file_lines) > 0:
        tlds_str = "".join(list_file_lines)
    CONST["REGEX_URLS"] = CONST["REGEX_URLS"].format(tlds_str)


def load_texts_languages():
    '''Load all texts from each language file.'''
    # Initialize all languages to english texts by default, so if
    # some language file miss some field, the english text is used
    lang_file = "{}/{}.json".format(CONST["LANG_DIR"], CONST["INIT_LANG"].lower())
    json_init_lang_texts = TSjson(lang_file).read()
    if (json_init_lang_texts is None) or (json_init_lang_texts == {}):
        printts("Error loading language \"{}\" from {}. Language file not found or bad JSON "
                "syntax.".format(CONST["INIT_LANG"].lower(), lang_file))
        printts("Exit.\n")
        exit(0)
    for lang_iso_code in TEXT:
        TEXT[lang_iso_code] = json_init_lang_texts.copy()
    # Load supported languages texts
    for lang_iso_code in TEXT:
        lang_file = "{}/{}.json".format(CONST["LANG_DIR"], lang_iso_code.lower())
        json_lang_file = TSjson(lang_file)
        json_lang_texts = json_lang_file.read()
        if (json_lang_texts is None) or (json_lang_texts == {}):
            printts("Error loading language \"{}\" from {}. Language file not found or bad JSON "
                    "syntax.".format(lang_iso_code, lang_file))
            printts("Exit.\n")
            exit(0)
        for text in json_lang_texts:
            TEXT[lang_iso_code][text] = json_lang_texts[text]
    # Check if there is some missing text in any language
    for lang_iso_code in TEXT:
        lang_iso_code = lang_iso_code.lower()
        lang_file = "{}/{}.json".format(CONST["LANG_DIR"], lang_iso_code)
        json_lang_file = TSjson(lang_file)
        json_lang_texts = json_lang_file.read()
        for text in json_init_lang_texts:
            if text not in json_lang_texts:
                printts("Warning: text \"{}\" missing from language file \"{}\".json".format(
                text, lang_iso_code))


def create_image_captcha(chat_id, file_name, difficult_level, captcha_mode):
    '''Generate an image captcha from pseudo numbers'''
    # If it doesn't exists, create captchas folder to store generated captchas
    img_dir_path = "{}/{}".format(CONST["CAPTCHAS_DIR"], chat_id)
    img_file_path = "{}/{}.png".format(img_dir_path, file_name)
    if not path.exists(CONST["CAPTCHAS_DIR"]):
        makedirs(CONST["CAPTCHAS_DIR"])
    else:
        if not path.exists(img_dir_path):
            makedirs(img_dir_path)
        else:
            # If the captcha file exists remove it
            if path.exists(img_file_path):
                remove(img_file_path)
    # Generate and save the captcha with a random background
    # mono-color or multi-color
    captcha_result = {
        "image": img_file_path,
        "characters": "",
        "equation_str": "",
        "equation_result": ""
    }
    if captcha_mode == "math":
        captcha = CaptchaGen.gen_math_captcha_image(2, bool(randint(0, 1)))
        captcha_result["equation_str"] = captcha["equation_str"]
        captcha_result["equation_result"] = captcha["equation_result"]
    else:
        captcha = CaptchaGen.gen_captcha_image(difficult_level, captcha_mode,
                bool(randint(0, 1)))
        captcha_result["characters"] = captcha["characters"]
    captcha["image"].save(img_file_path, "png")
    return captcha_result


def num_config_poll_options(poll_options):
    '''Check how many poll options are configured.'''
    configured_options = 0
    for i in range(0, CONST["MAX_POLL_OPTIONS"]):
        if poll_options[i] != "":
            configured_options = configured_options + 1
    return configured_options


def is_user_in_ignored_list(chat_id, user):
    '''Check if user is in ignored users list.'''
    ignored_users = get_chat_config(chat_id, "Ignore_List")
    if user.id in ignored_users:
        return True
    if user.username is not None:
        user_alias = "@{}".format(user.username)
        if user_alias in ignored_users:
            return True
    return False


def is_user_in_allowed_list(user):
    '''Check if user is in global allowed list.'''
    l_white_users = file_read(CONST["F_ALLOWED_USERS"])
    if user.id in l_white_users:
        return True
    if user.username is not None:
        user_alias = "@{}".format(user.username)
        if user_alias in l_white_users:
            return True
    return False


def is_group_in_allowed_list(chat_id):
    '''Check if group is in allowed list.'''
    # True if Bot is Public
    if not CONST["BOT_PRIVATE"]:
        return True
    l_allowed_groups = file_read(CONST["F_ALLOWED_GROUPS"])
    if str(chat_id) in l_allowed_groups:
        return True
    return False


def is_group_in_banned_list(chat_id):
    '''Check if group is in banned list.'''
    l_banned_groups = file_read(CONST["F_BAN_GROUPS"])
    if str(chat_id) in l_banned_groups:
        return True
    return False


def allowed_in_this_group(bot, chat, member_added_by):
    '''Check if Bot is allowed to be used in a Chat.'''
    if not is_group_in_allowed_list(chat.id):
        printts("Warning: Bot added to not allowed group.")
        from_user_name = ""
        if member_added_by.name is not None:
            from_user_name = member_added_by.name
        else:
            from_user_name = member_added_by.full_name
        chat_link = ""
        if chat.username:
            chat_link = "@{}".format(chat.username)
        printts("{}, {}, {}, {}".format(chat.id, from_user_name, chat.title,
                chat_link))
        msg_text = CONST["NOT_ALLOW_GROUP"].format(CONST["BOT_OWNER"], chat.id,
                CONST["REPOSITORY"])
        tlg_send_msg(bot, chat.id, msg_text)
        return False
    if is_group_in_banned_list(chat.id):
        printts("[{}] Warning: Bot added to banned group".format(chat.id))
        return False
    # Check if Free Bot Limit has been reached
    num_members = 0
    max_usr_group = CONST["FREE_LIMIT_MAX_USER_IN_GROUP"]
    chat_members_count = tlg_get_chat_members_count(bot, chat.id)
    if chat_members_count["num_members"] is not None:
        num_members = chat_members_count["num_members"]
    if num_members > max_usr_group:
        printts("Warning: Group {} with more than {} users ({} users). Leaving it...".format(
                chat.id, max_usr_group, num_members))
        msg_text = CONST["FREE_LIMIT_REACH"].format(chat.id, max_usr_group+1)
        tlg_send_msg(bot, chat.id, msg_text)
        sleep(1)
        return False
    return True


def get_update_user_lang(update_user_data):
    '''Get user language-code from Telegram Update user data and return
    Bot supported language (english if not supported).'''
    lang = getattr(update_user_data, "language_code", "EN")
    if lang is None:
        lang = "EN"
    lang = lang.upper()
    if lang not in TEXT:
        lang = "EN"
    return lang


def is_captcha_num_solve(captcha_mode, msg_text, solve_num):
    '''Check if number send by user solves a num/hex/ascii/math captcha.
    - For "math", the message must be the exact math equation result number.
    - For other mode, the message must contains the numbers.'''
    if captcha_mode == "math":
        if msg_text == solve_num:
            return True
    else:
        if solve_num.lower() in msg_text.lower():
            return True
    return False


def should_manage_captcha(update, bot):
    '''Check if the Bot should manage a Captcha process to this Group and
    Member. It checks if the group is allowed to use the Bot, checks if the
    member is not an Administrator neither a member added by an Admin, or an
    added Bot, and checks if the Member is not in any of the allowed users
    lists.'''
    chat = update.chat_member.chat
    join_user = update.chat_member.new_chat_member.user
    member_added_by = update.chat_member.from_user
    # Check if Group is not allowed to be used by the Bot
    if not allowed_in_this_group(bot, chat, member_added_by):
        tlg_leave_chat(bot, chat.id)
        return False
    # Ignore Admins
    if tlg_user_is_admin(bot, join_user.id, chat.id):
        printts("[{}] User is an admin.".format(chat.id))
        printts("Skipping the captcha process.")
        return False
    # Ignore Members added by an Admin
    if tlg_user_is_admin(bot, member_added_by.id, chat.id):
        printts("[{}] User has been added by an admin.".format(chat.id))
        printts("Skipping the captcha process.")
        return False
    # Ignore if the member that has been join the group is a Bot
    if join_user.is_bot:
        printts("[{}] User is a Bot.".format(chat.id))
        printts("Skipping the captcha process.")
        return False
    # Ignore if the member that has joined is in chat ignore list
    if is_user_in_ignored_list(chat.id, join_user):
        printts("[{}] User is in ignore list.".format(chat.id))
        printts("Skipping the captcha process.")
        return False
    if is_user_in_allowed_list(join_user):
        printts("[{}] User is in global allowed list.".format(chat.id))
        printts("Skipping the captcha process.")
        return False
    return True


def captcha_fail_kick_ban_member(bot, chat_id, user_id, max_join_retries):
    '''Kick/Ban a new member that has fail to solve the captcha.'''
    global new_users
    # Get parameters
    lang = get_chat_config(chat_id, "Language")
    rm_result_msg = get_chat_config(chat_id, "Rm_Result_Msg")
    user_name = new_users[chat_id][user_id]["join_data"]["user_name"]
    join_retries = new_users[chat_id][user_id]["join_data"]["join_retries"]
    # Kick if user has fail to solve the captcha less than "max_join_retries"
    if join_retries < max_join_retries:
        printts("[{}] Captcha not solved, kicking {} ({})...".format(chat_id,
                user_name, user_id))
        # Try to kick the user
        kick_result = tlg_kick_user(bot, chat_id, user_id)
        if kick_result["error"] == "":
            # Kick success
            msg_text = TEXT[lang]["NEW_USER_KICK"].format(user_name)
            # Increase join retries
            join_retries = join_retries + 1
            printts("[{}] Increased join_retries to {}".format(chat_id, join_retries))
            # Send kicked message
            if rm_result_msg:
                tlg_send_selfdestruct_msg_in(bot, chat_id, msg_text, CONST["T_FAST_DEL_MSG"])
            else:
                tlg_send_msg(bot, chat_id, msg_text)
        else:
            # Kick fail
            printts("[{}] Unable to kick".format(chat_id))
            if (kick_result["error"] == "The user has left the group") or \
                    (kick_result["error"] == "The user was already kicked"):
                # The user is not in the chat
                msg_text = TEXT[lang]["NEW_USER_KICK_NOT_IN_CHAT"].format(user_name)
                if rm_result_msg:
                    tlg_send_selfdestruct_msg_in(bot, chat_id, msg_text, CONST["T_FAST_DEL_MSG"])
                else:
                    tlg_send_msg(bot, chat_id, msg_text)
            elif kick_result["error"] == "Not enough rights to restrict/unrestrict chat member":
                # Bot has no privileges to kick
                msg_text = TEXT[lang]["NEW_USER_KICK_NOT_RIGHTS"].format(user_name)
                # Send no rights for kick message without auto-remove
                tlg_send_msg(bot, chat_id, msg_text)
            else:
                # For other reason, the Bot can't ban
                msg_text = TEXT[lang]["BOT_CANT_KICK"].format(user_name)
                if rm_result_msg:
                    tlg_send_selfdestruct_msg_in(bot, chat_id, msg_text, CONST["T_FAST_DEL_MSG"])
                else:
                    tlg_send_msg(bot, chat_id, msg_text)
    # Ban if user has join "max_join_retries" times without solving the captcha
    else:
        printts("[{}] Captcha not solved, banning {} ({})...".format(chat_id,
                user_name, user_id))
        # Try to ban the user and notify Admins
        ban_result = tlg_ban_user(bot, chat_id, user_id)
        if ban_result["error"] == "":
            # Ban success
            msg_text = TEXT[lang]["NEW_USER_BAN"].format(
                    user_name, max_join_retries)
        else:
            # Ban fail
            if ban_result["error"] == "User not found":
                # The user is not in the chat
                msg_text = TEXT[lang]["NEW_USER_BAN_NOT_IN_CHAT"].format(
                        user_name, max_join_retries)
            elif ban_result["error"] == "Not enough rights to restrict/unrestrict chat member":
                # Bot has no privileges to ban
                msg_text = TEXT[lang]["NEW_USER_BAN_NOT_RIGHTS"].format(
                        user_name, max_join_retries)
            else:
                # For other reason, the Bot can't ban
                msg_text = TEXT[lang]["BOT_CANT_BAN"].format(
                        user_name, max_join_retries)
        # Send ban notify message
        printts("[{}] {}".format(chat_id, msg_text))
        if rm_result_msg:
            tlg_send_selfdestruct_msg(bot, chat_id, msg_text)
        else:
            tlg_send_msg(bot, chat_id, msg_text)
    # Update user info (join_retries & kick_ban)
    new_users[chat_id][user_id]["join_data"]["kicked_ban"] = True
    new_users[chat_id][user_id]["join_data"]["join_retries"] = join_retries
    # Remove join messages
    printts("[{}] Removing messages from user {}...".format(chat_id, user_name))
    join_msg = new_users[chat_id][user_id]["join_msg"]
    if join_msg is not None:
        tlg_delete_msg(bot, chat_id, join_msg)
    for msg in new_users[chat_id][user_id]["msg_to_rm"]:
        tlg_delete_msg(bot, chat_id, msg)
    new_users[chat_id][user_id]["msg_to_rm"].clear()
    for msg in new_users[chat_id][user_id]["msg_to_rm_on_kick"]:
        tlg_delete_msg(bot, chat_id, msg)
    new_users[chat_id][user_id]["msg_to_rm_on_kick"].clear()
    # Delete user join info if was ban
    if join_retries >= 5:
        del new_users[chat_id][user_id]
    printts("[{}] Kick/Ban process completed".format(chat_id))
    printts(" ")

###############################################################################
### Received Telegram not-command messages handlers

def chat_bot_status_change(update: Update, context: CallbackContext):
    '''Get Bot chats status changes (Bot added to group/channel,
    started/stopped conversation in private chat, etc.) event handler.'''
    # Check Bot changes
    result = tlg_extract_members_status_change(update.my_chat_member)
    if result is None:
        return
    was_member, is_member = result
    # Get chat data
    bot = context.bot
    chat = update.effective_chat
    caused_by_user = update.effective_user
    # Private Chat
    if chat.type == Chat.PRIVATE:
        return
        # Bot private conversation started
        #if not was_member and is_member:
        #    # ...
        # Bot private conversation blocked
        #elif was_member and not is_member:
        #    # ...
        #else:
        #    return
    # Groups
    elif chat.type in [Chat.GROUP, Chat.SUPERGROUP]:
        # Bot added to group
        if not was_member and is_member:
            # Get the language of the Telegram client software the Admin
            # that has added the Bot has, to assume this is the chat language
            # and configure Bot language of this chat
            admin_language = ""
            language_code = getattr(caused_by_user, "language_code", None)
            if language_code:
                admin_language = language_code[0:2].upper()
            if admin_language not in TEXT:
                admin_language = CONST["INIT_LANG"]
            save_config_property(chat.id, "Language", admin_language)
            # Get and save chat data
            if chat.title:
                save_config_property(chat.id, "Title", chat.title)
            if chat.username:
                chat_link = "@{}".format(chat.username)
                save_config_property(chat.id, "Link", chat_link)
            # Check if Group is not allowed to be used by the Bot
            if not allowed_in_this_group(bot, chat, caused_by_user):
                tlg_leave_chat(bot, chat.id)
                return
            # Send bot join message
            tlg_send_msg(bot, chat.id, TEXT[admin_language]["START"])
            return
        # Bot leave/removed from group
        elif was_member and not is_member:
            # Bot leave the group
            if caused_by_user.id == bot.id:
                # Bot left the group by itself
                print("[{}] Bot leave the group".format(chat.id))
            # Bot removed from group
            else:
                print("[{}] Bot removed from group by {}".format(
                        chat.id, caused_by_user.username))
            return
        else:
            return
    # Channels
    else:
        # Bot added to channel
        if not was_member and is_member:
            # Leave it (Bot don't allowed to be used in Channels)
            printts("Bot try to be added to a channel")
            tlg_send_msg(bot, chat.id, CONST["BOT_LEAVE_CHANNEL"])
            tlg_leave_chat(bot, chat.id)
            return
        # Bot leave/removed channel
        else:
            return


def chat_member_status_change(update: Update, context: CallbackContext):
    '''Get Members chats status changes (user join/leave/added/removed to/from
    group/channel) event handler. Note: if Bot is not an Admin, "chat_member"
    update won't be received.'''
    global new_users
    bot = context.bot
    # Ignore if it is not a new member join
    if not tlg_has_new_member_join_group(update.chat_member):
        return
    # Get Chat data
    chat = update.chat_member.chat
    join_user = update.chat_member.new_chat_member.user
    chat_id = chat.id
    # Get User ID and Name
    join_user_id = join_user.id
    join_user_name = tlg_get_user_name(join_user, 35)
    printts("[{}] New join detected: {} ({})".format(chat_id,
            join_user_name, join_user_id))
    # Get and update chat data
    chat_title = chat.title
    if chat_title:
        save_config_property(chat_id, "Title", chat_title)
    # Add an unicode Left to Right Mark (LRM) to chat title (fix for
    # arabic, hebrew, etc.)
    chat_title = add_lrm(chat_title)
    chat_link = chat.username
    if chat_link:
        chat_link = "@{}".format(chat_link)
        save_config_property(chat_id, "Link", chat_link)
    # Check if the Bot should manage a Captcha process to this Group and Member
    if not should_manage_captcha(update, bot):
        return
    # Check and remove previous join messages of that user (if any)
    if chat_id in new_users:
        if join_user_id in new_users[chat_id]:
            if "msg_to_rm" in new_users[chat_id][join_user_id]:
                for msg in new_users[chat_id][join_user_id]["msg_to_rm"]:
                    tlg_delete_msg(bot, chat_id, msg)
                new_users[chat_id][join_user_id]["msg_to_rm"].clear()
    # Ignore if the captcha protection is not enable in this chat
    captcha_enable = get_chat_config(chat_id, "Enabled")
    if not captcha_enable:
        printts("[{}] Captcha is not enabled in this chat".format(chat_id))
        return
    # Determine configured language and captcha settings
    lang = get_chat_config(chat_id, "Language")
    captcha_level = get_chat_config(chat_id, "Captcha_Difficulty_Level")
    captcha_mode = get_chat_config(chat_id, "Captcha_Chars_Mode")
    captcha_timeout = get_chat_config(chat_id, "Captcha_Time")
    if captcha_timeout < CONST["T_SECONDS_IN_MIN"]:
        timeout_str = "{} sec".format(captcha_timeout)
    else:
        timeout_str = "{} min".format(int(captcha_timeout / CONST["T_SECONDS_IN_MIN"]))
    send_problem = False
    captcha_num = ""
    if captcha_mode == "random":
        captcha_mode = choice(["nums", "math", "poll"])
        # If Captcha Mode Poll is not configured use another mode
        if captcha_mode == "poll":
            poll_question = get_chat_config(chat_id, "Poll_Q")
            poll_options = get_chat_config(chat_id, "Poll_A")
            poll_correct_option = get_chat_config(chat_id, "Poll_C_A")
            if (poll_question == "") or \
            (num_config_poll_options(poll_options) < 2) or \
            (poll_correct_option == 0):
                captcha_mode = choice(["nums", "math"])
    if captcha_mode == "button":
        # Send a button-only challenge
        challenge_text = TEXT[lang]["NEW_USER_BUTTON_MODE"].format(join_user_name,
                chat_title, timeout_str)
        # Prepare inline keyboard button to let user pass
        keyboard = [[InlineKeyboardButton(TEXT[lang]["PASS_BTN_TEXT"],
                callback_data="button_captcha {}".format(join_user_id))]]
        reply_markup = InlineKeyboardMarkup(keyboard)
        printts("[{}] Sending captcha message to {}: [button]".format(chat_id, join_user_name))
        sent_result = tlg_send_msg(bot, chat_id, challenge_text,
                reply_markup=reply_markup, timeout=40)
        if sent_result["msg"] is None:
            send_problem = True
    elif captcha_mode == "poll":
        poll_question = get_chat_config(chat_id, "Poll_Q")
        poll_options = get_chat_config(chat_id, "Poll_A")
        poll_correct_option = get_chat_config(chat_id, "Poll_C_A")
        if (poll_question == "") or (num_config_poll_options(poll_options) < 2) \
        or (poll_correct_option == 0):
            tlg_send_selfdestruct_msg_in(bot, chat_id, TEXT[lang]["POLL_NEW_USER_NOT_CONFIG"], \
                    CONST["T_FAST_DEL_MSG"])
            return
        # Remove empty strings from options list
        poll_options = list(filter(None, poll_options))
        # Send request to solve the poll text message
        poll_request_msg_text = TEXT[lang]["POLL_NEW_USER"].format(join_user_name,
            chat_title, timeout_str)
        sent_result = tlg_send_selfdestruct_msg(bot, chat_id, poll_request_msg_text)
        solve_poll_request_msg_id = None
        if sent_result is not None:
            solve_poll_request_msg_id = sent_result
        # Send the Poll
        sent_result = tlg_send_poll(bot, chat_id, poll_question, poll_options,
                poll_correct_option-1, captcha_timeout, False, Poll.QUIZ)
        if sent_result["msg"] is None:
            send_problem = True
        else:
            # Save some info about the poll the bot_data for
            # later use in receive_quiz_answer
            poll_id = sent_result["msg"].poll.id
            poll_msg_id = sent_result["msg"].message_id
            poll_data = {
                poll_id:
                {
                    "chat_id": chat_id,
                    "poll_msg_id": poll_msg_id,
                    "user_id": join_user_id,
                    "correct_option": poll_correct_option
                }
            }
            context.bot_data.update(poll_data)
    else: # Image captcha
        # Generate a pseudorandom captcha send it to telegram group and
        # program message
        captcha = create_image_captcha(chat_id, join_user_id, captcha_level, \
                captcha_mode)
        if captcha_mode == "math":
            captcha_num = captcha["equation_result"]
            printts("[{}] Sending captcha message to {}: {}={}...".format( \
                    chat_id, join_user_name, captcha["equation_str"], \
                    captcha["equation_result"]))
            # Note: Img caption must be <= 1024 chars
            img_caption = TEXT[lang]["NEW_USER_MATH_CAPTION"].format( \
                    join_user_name, chat_title, timeout_str)
        else:
            captcha_num = captcha["characters"]
            printts("[{}] Sending captcha message to {}: {}...".format( \
                    chat_id, join_user_name, captcha_num))
            # Note: Img caption must be <= 1024 chars
            img_caption = TEXT[lang]["NEW_USER_IMG_CAPTION"].format( \
                    join_user_name, chat_title, timeout_str)
        # Prepare inline keyboard button to let user request another captcha
        keyboard = [[InlineKeyboardButton(TEXT[lang]["OTHER_CAPTCHA_BTN_TEXT"],
                callback_data="image_captcha {}".format(join_user_id))]]
        reply_markup = InlineKeyboardMarkup(keyboard)
        # Send the image
        sent_result = tlg_send_image(bot, chat_id, \
                open(captcha["image"],"rb"), img_caption, \
                reply_markup=reply_markup)
        if sent_result["msg"] is None:
            send_problem = True
        # Remove sent captcha image file from file system
        if path.exists(captcha["image"]):
            remove(captcha["image"])
    if not send_problem:
        # Add sent captcha message to self-destruct list
        if sent_result["msg"] is not None:
            tlg_msg_to_selfdestruct_in(sent_result["msg"], captcha_timeout+10)
        # Default user join data
        join_data = \
        {
            "user_name": join_user_name,
            "captcha_num": captcha_num,
            "captcha_mode": captcha_mode,
            "join_time": time(),
            "captcha_timeout": captcha_timeout,
            "join_retries": 1,
            "kicked_ban": False
        }
        # Create dict keys for new user
        if chat_id not in new_users:
            new_users[chat_id] = {}
        if join_user_id not in new_users[chat_id]:
            new_users[chat_id][join_user_id] = {}
        if "join_data" not in new_users[chat_id][join_user_id]:
            new_users[chat_id][join_user_id]["join_data"] = {}
        if "join_msg" not in new_users[chat_id][join_user_id]:
            new_users[chat_id][join_user_id]["join_msg"] = None
        if "msg_to_rm" not in new_users[chat_id][join_user_id]:
            new_users[chat_id][join_user_id]["msg_to_rm"] = []
        if "msg_to_rm_on_kick" not in new_users[chat_id][join_user_id]:
            new_users[chat_id][join_user_id]["msg_to_rm_on_kick"] = []
        # Check if this user was before in the chat without solve the captcha
        # and restore previous join_retries
        if len(new_users[chat_id][join_user_id]["join_data"]) != 0:
            join_data["join_retries"] = new_users[chat_id][join_user_id]["join_data"]["join_retries"]
        # Add new user join data and messages to be removed
        new_users[chat_id][join_user_id]["join_data"] = join_data
        if update.message:
            new_users[chat_id][join_user_id]["join_msg"] = update.message.message_id
        if sent_result["msg"]:
            new_users[chat_id][join_user_id]["msg_to_rm"].append(sent_result["msg"].message_id)
        if (captcha_mode == "poll") and (solve_poll_request_msg_id is not None):
            new_users[chat_id][join_user_id]["msg_to_rm"].append(solve_poll_request_msg_id)
        # Restrict user to deny send any kind of message until captcha is solve
        # Allow send text messages for image based captchas (nums and maths)
        if (captcha_mode == "nums") or (captcha_mode == "math"):
            # Restrict user to only allow send text messages
            tlg_restrict_user(bot, chat_id, join_user_id, send_msg=True,
                send_media=False, send_stickers_gifs=False, insert_links=False,
                send_polls=False, invite_members=False, pin_messages=False,
                change_group_info=False)
        else:
            tlg_restrict_user(bot, chat_id, join_user_id, send_msg=False,
                send_media=False, send_stickers_gifs=False, insert_links=False,
                send_polls=False, invite_members=False, pin_messages=False,
                change_group_info=False)
        printts("[{}] Captcha send process completed.".format(chat_id))
        printts(" ")


def msg_user_joined_group(update: Update, context: CallbackContext):
    '''New member join the group event handler'''
    global new_users
    # Get message data
    chat_id = None
    update_msg = tlg_get_msg(update)
    if update_msg is not None:
        chat_id = getattr(update_msg, "chat_id", None)
    if (update_msg is None) or (chat_id is None):
        print("Warning: Received an unexpected update.")
        print(update)
        return
    msg_id = getattr(update_msg, "message_id", None)
    if msg_id is None:
        return
    new_chat_members = getattr(update_msg, "new_chat_members", None)
    if new_chat_members is None:
        return
    # For each new user that join or has been added
    for join_user in new_chat_members:
        # Ignore if the chat is not expected
        if chat_id not in new_users:
            continue
        # Ignore if user is not expected
        if join_user.id not in new_users[chat_id]:
            continue
        # If user has join the group, add the "USER joined the group"
        # message ID to new user data to be removed
        new_users[chat_id][join_user.id]["join_msg"] = msg_id


def msg_notext(update: Update, context: CallbackContext):
    '''All non-text messages handler.'''
    bot = context.bot
    # Get message data
    chat = None
    chat_id = None
    update_msg = None
    update_msg = tlg_get_msg(update)
    if update_msg is not None:
        chat = getattr(update_msg, "chat", None)
        chat_id = getattr(update_msg, "chat_id", None)
    if (update_msg is None) or (chat is None) or (chat_id is None):
        print("Warning: Received an unexpected update.")
        print(update)
        return
    # Ignore if message comes from a private chat
    if chat.type == "private":
        return
    # Ignore if message comes from a channel
    if chat.type == "channel":
        return
    # Ignore if message is a channel post automatically forwarded to the
    # connected discussion group
    if tlg_is_a_channel_msg_on_discussion_group(update_msg):
        return
    # Ignore if captcha protection is not enable in this chat
    captcha_enable = get_chat_config(chat_id, "Enabled")
    if not captcha_enable:
        return
    # Ignore if msg not from a new user that needs to solve the captcha
    user_id = update_msg.from_user.id
    if chat_id not in new_users:
        return
    if user_id not in new_users[chat_id]:
        return
    # Get username, if has an alias, just use the alias
    user_name = update_msg.from_user.full_name
    if update_msg.from_user.username is not None:
        user_name = "@{}".format(update_msg.from_user.username)
    # Remove send message and notify that not text messages are not allowed until solve captcha
    msg_id = update_msg.message_id
    printts("[{}] Removing non-text message sent by {}".format(chat_id, user_name))
    tlg_delete_msg(bot, chat_id, msg_id)
    lang = get_chat_config(chat_id, "Language")
    bot_msg = TEXT[lang]["NOT_TEXT_MSG_ALLOWED"].format(user_name)
    tlg_send_selfdestruct_msg_in(bot, chat_id, bot_msg, CONST["T_FAST_DEL_MSG"])


def msg_nocmd(update: Update, context: CallbackContext):
    '''Non-command text messages handler'''
    global new_users
    bot = context.bot
    # Get message data
    chat = None
    chat_id = None
    update_msg = None
    update_msg = tlg_get_msg(update)
    if update_msg is not None:
        chat = getattr(update_msg, "chat", None)
        chat_id = getattr(update_msg, "chat_id", None)
    if (update_msg is None) or (chat is None) or (chat_id is None):
        print("Warning: Received an unexpected update.")
        print(update)
        return
    # Ignore if message comes from a private chat
    if chat.type == "private":
        return
    # Ignore if message comes from a channel
    if chat.type == "channel":
        return
    # Ignore if message is a channel post automatically forwarded to the
    # connected discussion group
    if tlg_is_a_channel_msg_on_discussion_group(update_msg):
        return
    # Ignore if captcha protection is not enable in this chat
    captcha_enable = get_chat_config(chat_id, "Enabled")
    if not captcha_enable:
        return
    # If message doesn't has text, check for caption fields (for no text msgs
    # and forward ones)
    msg_text = getattr(update_msg, "text", None)
    if msg_text is None:
        msg_text = getattr(update_msg, "caption_html", None)
    if msg_text is None:
        msg_text = getattr(update_msg, "caption", None)
    # Check if message has a text link (embedded url in text) and get it
    msg_entities = getattr(update_msg, "entities", None)
    if msg_entities is None:
        msg_entities = []
    for entity in msg_entities:
        url = getattr(entity, "url", None)
        if url is not None:
            if url != "":
                if msg_text is None:
                    msg_text = url
                else:
                    msg_text = "{} [{}]".format(msg_text, url)
                break
    # Get others message data
    user_id = update_msg.from_user.id
    msg_id = update_msg.message_id
    # Get and update chat data
    chat_title = chat.title
    if chat_title:
        save_config_property(chat_id, "Title", chat_title)
    chat_link = chat.username
    if chat_link:
        chat_link = "@{}".format(chat_link)
        save_config_property(chat_id, "Link", chat_link)
    user_name = update_msg.from_user.full_name
    # If has an alias, just use the alias
    if update_msg.from_user.username is not None:
        user_name = "@{}".format(update_msg.from_user.username)
    # Set default text message if not received
    if msg_text is None:
        msg_text = "[Not a text message]"
    # Check if group is configured to deny users send URLs, and remove URLs msg
    url_enable = get_chat_config(chat_id, "URL_Enabled")
    if not url_enable:
        # Ignore if message comes from an Admin
        is_admin = tlg_user_is_admin(bot, user_id, chat_id)
        if is_admin:
            return
        # Get Chat configured language
        lang = get_chat_config(chat_id, "Language")
        # Check for Spam (check if the message contains any URL)
        has_url = re.findall(CONST["REGEX_URLS"], msg_text)
        if has_url:
            # Try to remove the message and notify detection
            delete_result = tlg_delete_msg(bot, chat_id, msg_id)
            if delete_result["error"] == "":
                bot_msg = TEXT[lang]["URL_MSG_NOT_ALLOWED_DETECTED"].format(user_name)
                tlg_send_selfdestruct_msg_in(bot, chat_id, bot_msg, CONST["T_FAST_DEL_MSG"])
    # Ignore if message is not from a new user that has not completed the captcha yet
    if chat_id not in new_users:
        return
    if user_id not in new_users[chat_id]:
        return
    # Get Chat settings
    lang = get_chat_config(chat_id, "Language")
    rm_result_msg = get_chat_config(chat_id, "Rm_Result_Msg")
    captcha_mode = new_users[chat_id][user_id]["join_data"]["captcha_mode"]
    # Check for forwarded messages and delete it
    forward_from = getattr(update_msg, "forward_from", None)
    forward_from_chat = getattr(update_msg, "forward_from_chat", None)
    if (forward_from is not None) or (forward_from_chat is not None):
        printts("[{}] Spammer detected: {}.".format(chat_id, user_name))
        printts("[{}] Removing forwarded msg: {}.".format(chat_id, msg_text))
        delete_result = tlg_delete_msg(bot, chat_id, msg_id)
        if delete_result["error"] == "":
            printts("Message removed.")
        elif delete_result["error"] == "Message can't be deleted":
            printts("No rights to remove msg.")
        else:
            printts("Message can't be deleted.")
        return
    # Check for Spam (check if the message contains any URL or alias)
    has_url = re.findall(CONST["REGEX_URLS"], msg_text)
    has_alias = tlg_alias_in_string(msg_text)
    if has_url or has_alias:
        printts("[{}] Spammer detected: {}.".format(chat_id, user_name))
        printts("[{}] Removing spam message: {}.".format(chat_id, msg_text))
        # Try to remove the message and notify detection
        delete_result = tlg_delete_msg(bot, chat_id, msg_id)
        if delete_result["error"] == "":
            bot_msg = TEXT[lang]["SPAM_DETECTED_RM"].format(user_name)
            tlg_send_selfdestruct_msg_in(bot, chat_id, bot_msg, CONST["T_FAST_DEL_MSG"])
        # Check if message cant be removed due to not delete msg privileges
        elif delete_result["error"] == "Message can't be deleted":
            bot_msg = TEXT[lang]["SPAM_DETECTED_NOT_RM"].format(user_name)
            tlg_send_selfdestruct_msg_in(bot, chat_id, bot_msg, CONST["T_FAST_DEL_MSG"])
        else:
            printts("Message can't be deleted.")
        return
    # Check group config regarding if all messages of user must be removed when kick
    rm_all_msg = get_chat_config(chat_id, "RM_All_Msg")
    if rm_all_msg:
        new_users[chat_id][user_id]["msg_to_rm_on_kick"].append(msg_id)
    # End here if no image captcha mode
    if captcha_mode not in { "nums", "hex", "ascii", "math" }:
        return
    printts("[{}] Received captcha reply from {}: {}".format(chat_id, user_name, msg_text))
    # Check if the expected captcha solve number is in the message
    solve_num = new_users[chat_id][user_id]["join_data"]["captcha_num"]
    if is_captcha_num_solve(captcha_mode, msg_text, solve_num):
        printts("[{}] Captcha solved by {}".format(chat_id, user_name))
        # Remove all restrictions on the user
        tlg_unrestrict_user(bot, chat_id, user_id)
        # Remove join messages
        for msg in new_users[chat_id][user_id]["msg_to_rm"]:
            tlg_delete_msg(bot, chat_id, msg)
        new_users[chat_id][user_id]["msg_to_rm"].clear()
        new_users[chat_id][user_id]["msg_to_rm_on_kick"].clear()
        del new_users[chat_id][user_id]
        # Remove user captcha numbers message
        tlg_delete_msg(bot, chat_id, msg_id)
        # Send message solve message
        bot_msg = TEXT[lang]["CAPTCHA_SOLVED"].format(user_name)
        if rm_result_msg:
            tlg_send_selfdestruct_msg_in(bot, chat_id, bot_msg, CONST["T_FAST_DEL_MSG"])
        else:
            tlg_send_msg(bot, chat_id, bot_msg)
        # Check for custom welcome message and send it
        welcome_msg = get_chat_config(chat_id, "Welcome_Msg").format(escape_markdown(user_name, 2))
        if welcome_msg != "-":
            # Send the message as Markdown
            rm_welcome_msg = get_chat_config(chat_id, "Rm_Welcome_Msg")
            if rm_welcome_msg:
                welcome_msg_time = get_chat_config(chat_id, "Welcome_Time")
                sent_result = tlg_send_selfdestruct_msg_in(bot, chat_id, welcome_msg,
                        welcome_msg_time, parse_mode="MARKDOWN")
            else:
                sent_result = tlg_send_msg(bot, chat_id, welcome_msg, "MARKDOWN")
            if sent_result is None:
                printts("[{}] Error: Can't send the welcome message.".format(chat_id))
        # Check for send just text message option and apply user restrictions
        restrict_non_text_msgs = get_chat_config(chat_id, "Restrict_Non_Text")
        # Restrict for 1 day
        if restrict_non_text_msgs == 1:
            tomorrow_epoch = get_unix_epoch() + CONST["T_RESTRICT_NO_TEXT_MSG"]
            tlg_restrict_user(bot, chat_id, user_id, send_msg=True, send_media=False,
                send_stickers_gifs=False, insert_links=False, send_polls=False,
                invite_members=False, pin_messages=False, change_group_info=False,
                until_date=tomorrow_epoch)
        # Restrict forever
        elif restrict_non_text_msgs == 2:
            tlg_restrict_user(bot, chat_id, user_id, send_msg=True, send_media=False,
                send_stickers_gifs=False, insert_links=False, send_polls=False,
                invite_members=False, pin_messages=False, change_group_info=False)
    # The provided message doesn't has the valid captcha number
    else:
        # Check if the message is for a math equation captcha
        if (captcha_mode == "math"):
            clueless_user = False
            # Check if message is just 4 numbers
            if is_int(msg_text) and (len(msg_text) == 4):
                clueless_user = True
            # Check if message is "NN+NN" or "NN-NN"
            elif (len(msg_text) == 5) and (is_int(msg_text[:2])) and \
            (is_int(msg_text[3:])) and (msg_text[2] in ["+", "-"]):
                clueless_user = True
            # Tell the user that is wrong
            if clueless_user:
                sent_msg_id = tlg_send_selfdestruct_msg_in(bot, chat_id, \
                        TEXT[lang]["CAPTCHA_INCORRECT_MATH"], CONST["T_FAST_DEL_MSG"])
                new_users[chat_id][user_id]["msg_to_rm"].append(sent_msg_id)
                new_users[chat_id][user_id]["msg_to_rm"].append(msg_id)
        # If "nums", "hex" or "ascii" captcha
        else:
            # Check if the message has 4 chars
            if len(msg_text) == 4:
                sent_msg_id = tlg_send_selfdestruct_msg_in(bot, chat_id, \
                        TEXT[lang]["CAPTCHA_INCORRECT_0"], CONST["T_FAST_DEL_MSG"])
                new_users[chat_id][user_id]["msg_to_rm"].append(sent_msg_id)
                new_users[chat_id][user_id]["msg_to_rm"].append(msg_id)
            # Check if the message was just a 4 numbers msg
            elif is_int(msg_text):
                sent_msg_id = tlg_send_selfdestruct_msg_in(bot, chat_id, \
                        TEXT[lang]["CAPTCHA_INCORRECT_1"], CONST["T_FAST_DEL_MSG"])
                new_users[chat_id][user_id]["msg_to_rm"].append(sent_msg_id)
                new_users[chat_id][user_id]["msg_to_rm"].append(msg_id)
    printts("[{}] Captcha reply process completed.".format(chat_id))
    printts(" ")


def receive_poll_answer(update: Update, context: CallbackContext):
    '''User poll vote received'''
    global new_users
    bot = context.bot
    active_polls = context.bot_data
    poll_id = update.poll_answer.poll_id
    from_user = update.poll_answer.user
    option_answer = update.poll_answer.option_ids[0] + 1
    msg_text = "User {} select poll option {}".format(from_user.username, option_answer)
    print(msg_text)
    # Ignore any Poll vote that comes from unexpected poll
    if poll_id not in active_polls:
        return
    poll_data = active_polls[poll_id]
    # Ignore Poll votes that doesn't come from expected user in captcha process
    if from_user.id != poll_data["user_id"]:
        return
    # Handle poll vote
    chat_id = poll_data["chat_id"]
    user_id = poll_data["user_id"]
    poll_msg_id = poll_data["poll_msg_id"]
    poll_correct_option = poll_data["correct_option"]
    # The vote come from expected user, let's stop the Poll
    tlg_stop_poll(bot, chat_id, poll_msg_id)
    # Get user name (if has an alias, just use the alias)
    user_name = from_user.full_name
    if from_user.username is not None:
        user_name = "@{}".format(from_user.username)
    # Get chat settings
    lang = get_chat_config(chat_id, "Language")
    rm_result_msg = get_chat_config(chat_id, "Rm_Result_Msg")
    rm_welcome_msg = get_chat_config(chat_id, "Rm_Welcome_Msg")
    welcome_msg = get_chat_config(chat_id, "Welcome_Msg").format(escape_markdown(user_name, 2))
    restrict_non_text_msgs = get_chat_config(chat_id, "Restrict_Non_Text")
    # Wait 3s to let poll animation be shown
    sleep(3)
    # Remove previous join messages
    for msg in new_users[chat_id][user_id]["msg_to_rm"]:
        tlg_delete_msg(bot, chat_id, msg)
    new_users[chat_id][user_id]["msg_to_rm"].clear()
    # Check if user vote the correct option
    if option_answer == poll_correct_option:
        printts("[{}] User {} solved a poll challenge.".format(chat_id, user_name))
        # Remove all restrictions on the user
        tlg_unrestrict_user(bot, chat_id, user_id)
        # Send captcha solved message
        bot_msg = TEXT[lang]["CAPTCHA_SOLVED"].format(user_name)
        if rm_result_msg:
            tlg_send_selfdestruct_msg_in(bot, chat_id, bot_msg, CONST["T_FAST_DEL_MSG"])
        else:
            tlg_send_msg(bot, chat_id, bot_msg)
        del new_users[chat_id][user_id]
        # Check for custom welcome message and send it
        if welcome_msg != "-":
            if rm_welcome_msg:
                welcome_msg_time = get_chat_config(chat_id, "Welcome_Time")
                sent_result = tlg_send_selfdestruct_msg_in(bot, chat_id, welcome_msg,
                        welcome_msg_time, parse_mode="MARKDOWN")
            else:
                sent_result = tlg_send_msg(bot, chat_id, welcome_msg, "MARKDOWN")
            if sent_result is None:
                printts("[{}] Error: Can't send the welcome message.".format(chat_id))
        # Check for send just text message option and apply user restrictions
        if restrict_non_text_msgs == 1: # Restrict for 1 day
            tomorrow_epoch = get_unix_epoch() + CONST["T_RESTRICT_NO_TEXT_MSG"]
            tlg_restrict_user(bot, chat_id, user_id, send_msg=True, send_media=False,
                send_stickers_gifs=False, insert_links=False, send_polls=False,
                invite_members=False, pin_messages=False, change_group_info=False,
                until_date=tomorrow_epoch)
        elif restrict_non_text_msgs == 2: # Restrict forever
            tlg_restrict_user(bot, chat_id, user_id, send_msg=True, send_media=False,
                send_stickers_gifs=False, insert_links=False, send_polls=False,
                invite_members=False, pin_messages=False, change_group_info=False)
    else:
        # Notify captcha fail
        printts("[{}] User {} fail a poll challenge.".format(chat_id, user_name))
        bot_msg = TEXT[lang]["CAPTCHA_POLL_FAIL"].format(user_name)
        sent_msg_id = None
        if rm_result_msg:
            sent_result = tlg_send_msg(bot, chat_id, bot_msg)
            if sent_result["msg"] is not None:
                sent_msg_id = sent_result["msg"].message_id
        else:
            tlg_send_msg(bot, chat_id, bot_msg)
        # Wait 10s
        sleep(10)
        # Try to kick the user
        captcha_fail_kick_ban_member(bot, chat_id, user_id,
                CONST["MAX_FAIL_BAN_POLL"])
    printts("[{}] Poll captcha process completed.".format(chat_id))
    printts(" ")


def key_inline_keyboard(update: Update, context: CallbackContext):
    '''Inline Keyboard button pressed handler'''
    bot = context.bot
    query = update.callback_query
    # Confirm query received
    query_ans_result = tlg_answer_callback_query(bot, query)
    if query_ans_result["error"] != "":
        return
    # Convert query provided data into list
    button_data = query.data.split(" ")
    # Ignore if the query data unexpected or comes from an unexpected user
    if (len(button_data) < 2) or (button_data[1] != str(query.from_user.id)):
        return
    # Get type of inline keyboard button pressed and user ID associated to that button
    key_pressed = button_data[0]
    # Check and handle "request new img captcha" or "button captcha challenge" buttons
    if "image_captcha" in key_pressed:
        button_request_captcha(bot, query)
    elif "button_captcha" in key_pressed:
        button_request_pass(bot, query)


def button_request_captcha(bot, query):
    '''Button "Another captcha" pressed handler'''
    global new_users
    # Get query data
    chat_id = query.message.chat_id
    user_id = query.from_user.id
    msg_id = query.message.message_id
    user_name = query.from_user.full_name
    # If has an alias, just use the alias
    if query.from_user.username is not None:
        user_name = "@{}".format(query.from_user.username)
    chat_title = query.message.chat.title
    # Add an unicode Left to Right Mark (LRM) to chat title
    # (fix for arabic, hebrew, etc.)
    chat_title = add_lrm(chat_title)
    # Ignore if message is not from a new user that has not
    # completed the captcha yet
    if chat_id not in new_users:
        return
    if user_id not in new_users[chat_id]:
        return
    # Get chat language
    lang = get_chat_config(chat_id, "Language")
    printts("[{}] User {} requested a new captcha.".format(chat_id, user_name))
    # Prepare inline keyboard button to let user request another captcha
    keyboard = [[InlineKeyboardButton(TEXT[lang]["OTHER_CAPTCHA_BTN_TEXT"],
            callback_data="image_captcha {}".format(str(query.from_user.id)))]]
    reply_markup = InlineKeyboardMarkup(keyboard)
    # Get captcha timeout
    captcha_timeout = get_chat_config(chat_id, "Captcha_Time")
    if captcha_timeout < CONST["T_SECONDS_IN_MIN"]:
        timeout_str = "{} sec".format(captcha_timeout)
    else:
        timeout_min = int(captcha_timeout / CONST["T_SECONDS_IN_MIN"])
        timeout_str = "{} min".format(timeout_min)
    # Get current chat configurations
    captcha_level = get_chat_config(chat_id, "Captcha_Difficulty_Level")
    captcha_mode = new_users[chat_id][user_id]["join_data"]["captcha_mode"]
    # Use nums mode if captcha_mode was changed while captcha was in progress
    if captcha_mode not in { "nums", "hex", "ascii", "math" }:
        captcha_mode = "nums"
    # Generate a new captcha and edit previous captcha image message
    captcha = create_image_captcha(chat_id, user_id, captcha_level, \
            captcha_mode)
    if captcha_mode == "math":
        captcha_num = captcha["equation_result"]
        printts("[{}] Sending new captcha msg: {} = {}...".format(chat_id, \
                captcha["equation_str"], captcha_num))
        img_caption = TEXT[lang]["NEW_USER_MATH_CAPTION"].format(user_name, \
            chat_title, timeout_str)
    else:
        captcha_num = captcha["characters"]
        printts("[{}] Sending new captcha msg: {}...".format( \
                chat_id, captcha_num))
        img_caption = TEXT[lang]["NEW_USER_IMG_CAPTION"].format(user_name, \
            chat_title, timeout_str)
    input_media = InputMediaPhoto(media=open(captcha["image"], "rb"), \
            caption=img_caption)
    edit_result = tlg_edit_msg_media(bot, chat_id, msg_id, media=input_media, \
            reply_markup=reply_markup, timeout=20)
    if edit_result["error"] == "":
        # Set and modified to new expected captcha number
        new_users[chat_id][user_id]["join_data"]["captcha_num"] = captcha_num
        # Remove sent captcha image file from file system
        if path.exists(captcha["image"]):
            remove(captcha["image"])
    printts("[{}] New captcha request process completed.".format(chat_id))
    printts(" ")


def button_request_pass(bot, query):
    '''Button "I'm not a bot" pressed handler'''
    global new_users
    # Get query data
    chat_id = query.message.chat_id
    user_id = query.from_user.id
    user_name = query.from_user.full_name
    # If has an alias, just use the alias
    if query.from_user.username is not None:
        user_name = "@{}".format(query.from_user.username)
    chat_title = query.message.chat.title
    # Add an unicode Left to Right Mark (LRM) to chat title (fix for arabic, hebrew, etc.)
    chat_title = add_lrm(chat_title)
    # Ignore if request doesn't come from a new user in captcha process
    if chat_id not in new_users:
        return
    if user_id not in new_users[chat_id]:
        return
    # Get chat settings
    lang = get_chat_config(chat_id, "Language")
    rm_result_msg = get_chat_config(chat_id, "Rm_Result_Msg")
    # Remove previous join messages
    for msg in new_users[chat_id][user_id]["msg_to_rm"]:
        tlg_delete_msg(bot, chat_id, msg)
    # Remove user from captcha process
    del new_users[chat_id][user_id]
    # Send message solve message
    printts("[{}] User {} solved a button-only challenge.".format(chat_id, user_name))
    # Remove all restrictions on the user
    tlg_unrestrict_user(bot, chat_id, user_id)
    # Send captcha solved message
    bot_msg = TEXT[lang]["CAPTCHA_SOLVED"].format(user_name)
    if rm_result_msg:
        tlg_send_selfdestruct_msg_in(bot, chat_id, bot_msg, CONST["T_FAST_DEL_MSG"])
    else:
        tlg_send_msg(bot, chat_id, bot_msg)
    # Check for custom welcome message and send it
    welcome_msg = get_chat_config(chat_id, "Welcome_Msg").format(escape_markdown(user_name, 2))
    if welcome_msg != "-":
        # Send the message as Markdown
        rm_welcome_msg = get_chat_config(chat_id, "Rm_Welcome_Msg")
        if rm_welcome_msg:
            welcome_msg_time = get_chat_config(chat_id, "Welcome_Time")
            sent_result = tlg_send_selfdestruct_msg_in(bot, chat_id, welcome_msg,
                    welcome_msg_time, parse_mode="MARKDOWN")
        else:
            sent_result = tlg_send_msg(bot, chat_id, welcome_msg, "MARKDOWN")
        if sent_result is None:
            printts("[{}] Error: Can't send the welcome message.".format(chat_id))
    # Check for send just text message option and apply user restrictions
    restrict_non_text_msgs = get_chat_config(chat_id, "Restrict_Non_Text")
    # Restrict for 1 day
    if restrict_non_text_msgs == 1:
        tomorrow_epoch = get_unix_epoch() + CONST["T_RESTRICT_NO_TEXT_MSG"]
        tlg_restrict_user(bot, chat_id, user_id, send_msg=True, send_media=False,
            send_stickers_gifs=False, insert_links=False, send_polls=False,
            invite_members=False, pin_messages=False, change_group_info=False,
            until_date=tomorrow_epoch)
    # Restrict forever
    elif restrict_non_text_msgs == 2:
        tlg_restrict_user(bot, chat_id, user_id, send_msg=True, send_media=False,
            send_stickers_gifs=False, insert_links=False, send_polls=False,
            invite_members=False, pin_messages=False, change_group_info=False)
    printts("[{}] Button-only challenge pass request process completed.".format(chat_id))
    printts(" ")

###############################################################################
### Received Telegram command messages handlers

def cmd_start(update: Update, context: CallbackContext):
    '''Command /start message handler'''
    bot = context.bot
    # Ignore command if it was a edited message
    update_msg = getattr(update, "message", None)
    if update_msg is None:
        return
    chat_id = update_msg.chat_id
    chat_type = update_msg.chat.type
    lang = get_update_user_lang(update_msg.from_user)
    if chat_type == "private":
        tlg_send_msg(bot, chat_id, TEXT[lang]["START"])
    else:
        # Remove command message automatically after a while
        tlg_msg_to_selfdestruct(update_msg)
        # Ignore if not requested by a group Admin
        user_id = update_msg.from_user.id
        is_admin = tlg_user_is_admin(bot, user_id, chat_id)
        if (is_admin is None) or (is_admin == False):
            return
        # Send the response message
        lang = get_chat_config(chat_id, "Language")
        tlg_send_selfdestruct_msg(bot, chat_id, TEXT[lang]["START"])


def cmd_help(update: Update, context: CallbackContext):
    '''Command /help message handler'''
    bot = context.bot
    # Ignore command if it was a edited message
    update_msg = getattr(update, "message", None)
    if update_msg is None:
        return
    chat_id = update_msg.chat_id
    chat_type = update_msg.chat.type
    lang = get_update_user_lang(update_msg.from_user)
    if chat_type == "private":
        tlg_send_msg(bot, chat_id, TEXT[lang]["HELP"])
    else:
        # Remove command message automatically after a while
        tlg_msg_to_selfdestruct(update_msg)
        # Ignore if not requested by a group Admin
        user_id = update_msg.from_user.id
        is_admin = tlg_user_is_admin(bot, user_id, chat_id)
        if (is_admin is None) or (is_admin == False):
            return
        # Send the response message
        lang = get_chat_config(chat_id, "Language")
        tlg_send_selfdestruct_msg(bot, chat_id, TEXT[lang]["HELP"])


def cmd_commands(update: Update, context: CallbackContext):
    '''Command /commands message handler'''
    bot = context.bot
    # Ignore command if it was a edited message
    update_msg = getattr(update, "message", None)
    if update_msg is None:
        return
    chat_id = update_msg.chat_id
    chat_type = update_msg.chat.type
    lang = get_update_user_lang(update_msg.from_user)
    if chat_type == "private":
        tlg_send_msg(bot, chat_id, TEXT[lang]["COMMANDS"])
    else:
        # Remove command message automatically after a while
        tlg_msg_to_selfdestruct(update_msg)
        # Ignore if not requested by a group Admin
        user_id = update_msg.from_user.id
        is_admin = tlg_user_is_admin(bot, user_id, chat_id)
        if (is_admin is None) or (is_admin == False):
            return
        # Send the response message
        lang = get_chat_config(chat_id, "Language")
        tlg_send_selfdestruct_msg(bot, chat_id, TEXT[lang]["COMMANDS"])


def cmd_connect(update: Update, context: CallbackContext):
    '''Command /connect message handler'''
    global connections
    bot = context.bot
    args = context.args
    # Ignore command if it was a edited message
    update_msg = getattr(update, "message", None)
    if update_msg is None:
        return
    chat_id = update_msg.chat_id
    chat_type = update_msg.chat.type
    user_id = update_msg.from_user.id
    user_alias = update_msg.from_user.username
    if user_alias is not None:
        user_alias = "@{}".format(user_alias)
    lang = get_update_user_lang(update_msg.from_user)
    # Ignore if command is not in private chat
    if chat_type != "private":
        # Remove command message automatically after a while
        tlg_msg_to_selfdestruct(update_msg)
        # Ignore if not requested by a group Admin
        is_admin = tlg_user_is_admin(bot, user_id, chat_id)
        if (is_admin is None) or (is_admin == False):
            return
        # Send just allowed in private chat message
        lang = get_chat_config(chat_id, "Language")
        tlg_send_msg_type_chat(bot, chat_type, chat_id,
                TEXT[lang]["CMD_JUST_IN_PRIVATE"])
        return
    # Check for group chat ID
    if len(args) == 0:
        tlg_send_msg_type_chat(bot, chat_type, chat_id,
                TEXT[lang]["CONNECT_USAGE"])
        return
    group_id = args[0]
    # Add "-" if not present
    if group_id[0] != "-":
        group_id = "-{}".format(group_id)
    if not tlg_is_valid_group(group_id):
        tlg_send_msg_type_chat(bot, chat_type, chat_id,
                TEXT[lang]["INVALID_GROUP_ID"])
        return
    # Check if requested by the Bot owner or an Admin of the group
    if (str(user_id) != CONST["BOT_OWNER"]) and \
    (user_alias != CONST["BOT_OWNER"]):
        is_admin = tlg_user_is_admin(bot, user_id, group_id)
        if (is_admin is None) or (is_admin == False):
            tlg_send_msg_type_chat(bot, chat_type, chat_id,
                    TEXT[lang]["CONNECT_JUST_ADMIN"])
            return
    # Connection
    group_lang = get_chat_config(group_id, "Language")
    connections[user_id] = { "group_id": group_id, "lang": group_lang }
    tlg_send_msg_type_chat(bot, chat_type, chat_id,
            TEXT[lang]["CONNECT_OK"].format(group_id))


def cmd_disconnect(update: Update, context: CallbackContext):
    '''Command /disconnect message handler'''
    global connections
    bot = context.bot
    # Ignore command if it was a edited message
    update_msg = getattr(update, "message", None)
    if update_msg is None:
        return
    chat_id = update_msg.chat_id
    chat_type = update_msg.chat.type
    user_id = update_msg.from_user.id
    lang = get_update_user_lang(update_msg.from_user)
    # Ignore if command is not in private chat
    if chat_type != "private":
        # Remove command message automatically after a while
        tlg_msg_to_selfdestruct(update_msg)
        # Ignore if not requested by a group Admin
        is_admin = tlg_user_is_admin(bot, user_id, chat_id)
        if (is_admin is None) or (is_admin == False):
            return
        # Send just allowed in private chat message
        lang = get_chat_config(chat_id, "Language")
        tlg_send_msg_type_chat(bot, chat_type, chat_id,
                TEXT[lang]["CMD_JUST_IN_PRIVATE"])
        return
    # Check if User is connected to some group
    if user_id not in connections:
        tlg_send_msg_type_chat(bot, chat_type, chat_id,
                TEXT[lang]["DISCONNECT_NOT_CONNECTED"])
        return
    # Disconnection
    lang = connections[user_id]["lang"]
    group_id = connections[user_id]["group_id"]
    del connections[user_id]
    tlg_send_msg_type_chat(bot, chat_type, chat_id,
            TEXT[lang]["DISCONNECT_OK"].format(group_id))


def cmd_checkcfg(update: Update, context: CallbackContext):
    '''Command /checkcfg message handler'''
    bot = context.bot
    # Ignore command if it was a edited message
    update_msg = getattr(update, "message", None)
    if update_msg is None:
        return
    chat_id = update_msg.chat_id
    user_id = update_msg.from_user.id
    chat_type = update_msg.chat.type
    lang = get_update_user_lang(update_msg.from_user)
    if chat_type == "private":
        if user_id not in connections:
            tlg_send_msg_type_chat(bot, chat_type, chat_id,
                    TEXT[lang]["CMD_NEEDS_CONNECTION"])
            return
        group_id = connections[user_id]["group_id"]
    else:
        # Remove command message automatically after a while
        tlg_msg_to_selfdestruct(update_msg)
        # Ignore if not requested by a group Admin
        is_admin = tlg_user_is_admin(bot, user_id, chat_id)
        if (is_admin is None) or (is_admin == False):
            return
        # Get Group Chat ID and configured language
        group_id = chat_id
        lang = get_chat_config(group_id, "Language")
    # Get all group configs
    group_cfg = get_all_chat_config(group_id)
    group_cfg = json_dumps(group_cfg, indent=4, sort_keys=True)
    tlg_send_msg_type_chat(bot, chat_type, chat_id,
            TEXT[lang]["CHECK_CFG"].format(escape_markdown(group_cfg, 2)),
            parse_mode="MARKDOWN")


def cmd_language(update: Update, context: CallbackContext):
    '''Command /language message handler'''
    bot = context.bot
    args = context.args
    # Ignore command if it was a edited message
    update_msg = getattr(update, "message", None)
    if update_msg is None:
        return
    chat_id = update_msg.chat_id
    user_id = update_msg.from_user.id
    chat_type = update_msg.chat.type
    lang = get_update_user_lang(update_msg.from_user)
    # Check usage in private chat
    if chat_type == "private":
        if user_id not in connections:
            tlg_send_msg_type_chat(bot, chat_type, chat_id,
                    TEXT[lang]["CMD_NEEDS_CONNECTION"])
            return
        group_id = connections[user_id]["group_id"]
    else:
        # Remove command message automatically after a while
        tlg_msg_to_selfdestruct(update_msg)
        # Ignore if not requested by a group Admin
        is_admin = tlg_user_is_admin(bot, user_id, chat_id)
        if (is_admin is None) or (is_admin == False):
            return
        # Get Group Chat ID and configured language
        group_id = chat_id
        lang = get_chat_config(group_id, "Language")
    # Check if no argument was provided with the command
    if len(args) == 0:
        msg_text = TEXT[lang]["LANG_NOT_ARG"].format(
                CONST["SUPPORTED_LANGS_CMDS"])
        tlg_send_msg_type_chat(bot, chat_type, chat_id, msg_text)
        return
    # Get and configure chat to provided language
    lang_provided = args[0].upper()
    if lang_provided in TEXT:
        if lang_provided != lang:
            lang = lang_provided
            save_config_property(group_id, "Language", lang)
            if (chat_type == "private") and (user_id in connections):
                connections[user_id]["lang"] = lang
            msg_text = TEXT[lang]["LANG_CHANGE"]
        else:
            msg_text = TEXT[lang]["LANG_SAME"].format(
                    CONST["SUPPORTED_LANGS_CMDS"])
    else:
        msg_text = TEXT[lang]["LANG_BAD_LANG"].format(
                CONST["SUPPORTED_LANGS_CMDS"])
    tlg_send_msg_type_chat(bot, chat_type, chat_id, msg_text)


def cmd_time(update: Update, context: CallbackContext):
    '''Command /time message handler'''
    bot = context.bot
    args = context.args
    # Ignore command if it was a edited message
    update_msg = getattr(update, "message", None)
    if update_msg is None:
        return
    chat_id = update_msg.chat_id
    user_id = update_msg.from_user.id
    chat_type = update_msg.chat.type
    lang = get_update_user_lang(update_msg.from_user)
    # Check and deny usage in private chat
    if chat_type == "private":
        if user_id not in connections:
            tlg_send_msg_type_chat(bot, chat_type, chat_id,
                    TEXT[lang]["CMD_NEEDS_CONNECTION"])
            return
        group_id = connections[user_id]["group_id"]
    else:
        # Remove command message automatically after a while
        tlg_msg_to_selfdestruct(update_msg)
        # Ignore if not requested by a group Admin
        is_admin = tlg_user_is_admin(bot, user_id, chat_id)
        if (is_admin is None) or (is_admin == False):
            return
        # Get Group Chat ID and configured language
        group_id = chat_id
        lang = get_chat_config(group_id, "Language")
    # Check if no argument was provided with the command
    if len(args) == 0:
        tlg_send_msg_type_chat(bot, chat_type, chat_id,
                TEXT[lang]["TIME_NOT_ARG"])
        return
    # Check if provided time argument is not a number
    if not is_int(args[0]):
        tlg_send_msg_type_chat(bot, chat_type, chat_id,
                TEXT[lang]["TIME_NOT_NUM"])
        return
    # Get time arguments
    new_time = int(args[0])
    min_sec = "min"
    if len(args) > 1:
        min_sec = args[1].lower()
    # Check if time format is not minutes or seconds
    # Convert time value to seconds if min format
    if min_sec in ["m", "min", "mins", "minutes"]:
        min_sec = "min"
        new_time_str = "{} min".format(new_time)
        new_time = new_time * CONST["T_SECONDS_IN_MIN"]
    elif min_sec in ["s", "sec", "secs", "seconds"]:
        min_sec = "sec"
        new_time_str = "{} sec".format(new_time)
    else:
        tlg_send_msg_type_chat(bot, chat_type, chat_id,
                TEXT[lang]["TIME_NOT_ARG"])
        return
    # Check if time value is out of limits
    if new_time < 10: # Lees than 10s
        msg_text = TEXT[lang]["TIME_OUT_RANGE"].format( \
                CONST["MAX_CONFIG_CAPTCHA_TIME"])
        tlg_send_msg_type_chat(bot, chat_type, chat_id, msg_text)
        return
    if new_time > CONST["MAX_CONFIG_CAPTCHA_TIME"] * CONST["T_SECONDS_IN_MIN"]:
        msg_text = TEXT[lang]["TIME_OUT_RANGE"].format( \
                CONST["MAX_CONFIG_CAPTCHA_TIME"])
        tlg_send_msg_type_chat(bot, chat_type, chat_id, msg_text)
        return
    # Set the new captcha time
    save_config_property(group_id, "Captcha_Time", new_time)
    msg_text = TEXT[lang]["TIME_CHANGE"].format(new_time_str)
    tlg_send_msg_type_chat(bot, chat_type, chat_id, msg_text)


def cmd_difficulty(update: Update, context: CallbackContext):
    '''Command /difficulty message handler'''
    bot = context.bot
    args = context.args
    # Ignore command if it was a edited message
    update_msg = getattr(update, "message", None)
    if update_msg is None:
        return
    chat_id = update_msg.chat_id
    user_id = update_msg.from_user.id
    chat_type = update_msg.chat.type
    lang = get_update_user_lang(update_msg.from_user)
    # Check and deny usage in private chat
    if chat_type == "private":
        if user_id not in connections:
            tlg_send_msg_type_chat(bot, chat_type, chat_id,
                    TEXT[lang]["CMD_NEEDS_CONNECTION"])
            return
        group_id = connections[user_id]["group_id"]
    else:
        # Remove command message automatically after a while
        tlg_msg_to_selfdestruct(update_msg)
        # Ignore if not requested by a group Admin
        is_admin = tlg_user_is_admin(bot, user_id, chat_id)
        if (is_admin is None) or (is_admin == False):
            return
        # Get Group Chat ID and configured language
        group_id = chat_id
        lang = get_chat_config(group_id, "Language")
    # Check if no argument was provided with the command
    if len(args) == 0:
        tlg_send_msg_type_chat(bot, chat_type, chat_id,
                TEXT[lang]["DIFFICULTY_NOT_ARG"])
        return
    # Get and configure chat to provided captcha difficulty
    if is_int(args[0]):
        new_difficulty = int(args[0])
        if new_difficulty < 1:
            new_difficulty = 1
        if new_difficulty > 5:
            new_difficulty = 5
        save_config_property(group_id, "Captcha_Difficulty_Level",
                new_difficulty)
        bot_msg = TEXT[lang]["DIFFICULTY_CHANGE"].format(new_difficulty)
    else:
        bot_msg = TEXT[lang]["DIFFICULTY_NOT_NUM"]
    tlg_send_msg_type_chat(bot, chat_type, chat_id, bot_msg)


def cmd_captcha_mode(update: Update, context: CallbackContext):
    '''Command /captcha_mode message handler'''
    bot = context.bot
    args = context.args
    # Ignore command if it was a edited message
    update_msg = getattr(update, "message", None)
    if update_msg is None:
        return
    chat_id = update_msg.chat_id
    user_id = update_msg.from_user.id
    chat_type = update_msg.chat.type
    lang = get_update_user_lang(update_msg.from_user)
    # Check and deny usage in private chat
    if chat_type == "private":
        if user_id not in connections:
            tlg_send_msg_type_chat(bot, chat_type, chat_id,
                    TEXT[lang]["CMD_NEEDS_CONNECTION"])
            return
        group_id = connections[user_id]["group_id"]
    else:
        # Remove command message automatically after a while
        tlg_msg_to_selfdestruct(update_msg)
        # Ignore if not requested by a group Admin
        is_admin = tlg_user_is_admin(bot, user_id, chat_id)
        if (is_admin is None) or (is_admin == False):
            return
        # Get Group Chat ID and configured language
        group_id = chat_id
        lang = get_chat_config(group_id, "Language")
    # Check if no argument was provided with the command
    if len(args) == 0:
        tlg_send_msg_type_chat(bot, chat_type, chat_id,
                TEXT[lang]["CAPTCHA_MODE_NOT_ARG"])
        return
    # Get and configure chat to provided captcha mode
    new_captcha_mode = args[0].lower()
    if new_captcha_mode in {
    "poll", "button", "nums", "hex", "ascii", "math", "random" }:
        save_config_property(group_id, "Captcha_Chars_Mode", new_captcha_mode)
        bot_msg = TEXT[lang]["CAPTCHA_MODE_CHANGE"].format(new_captcha_mode)
    else:
        bot_msg = TEXT[lang]["CAPTCHA_MODE_INVALID"]
    tlg_send_msg_type_chat(bot, chat_type, chat_id, bot_msg)


def cmd_welcome_msg(update: Update, context: CallbackContext):
    '''Command /welcome_msg message handler'''
    bot = context.bot
    args = context.args
    # Ignore command if it was a edited message
    update_msg = getattr(update, "message", None)
    if update_msg is None:
        return
    chat_id = update_msg.chat_id
    user_id = update_msg.from_user.id
    chat_type = update_msg.chat.type
    lang = get_update_user_lang(update_msg.from_user)
    # Check and deny usage in private chat
    if chat_type == "private":
        if user_id not in connections:
            tlg_send_msg_type_chat(bot, chat_type, chat_id,
                    TEXT[lang]["CMD_NEEDS_CONNECTION"])
            return
        group_id = connections[user_id]["group_id"]
    else:
        # Remove command message automatically after a while
        tlg_msg_to_selfdestruct(update_msg)
        # Ignore if not requested by a group Admin
        is_admin = tlg_user_is_admin(bot, user_id, chat_id)
        if (is_admin is None) or (is_admin == False):
            return
        # Get Group Chat ID and configured language
        group_id = chat_id
        lang = get_chat_config(group_id, "Language")
    # Check if no argument was provided with the command
    if len(args) == 0:
        tlg_send_msg_type_chat(bot, chat_type, chat_id,
                TEXT[lang]["WELCOME_MSG_SET_NOT_ARG"])
        return
    # Get welcome message in markdown and remove "/Welcome_msg " text from it
    welcome_msg = update.message.text_markdown_v2[14:]
    welcome_msg = welcome_msg.replace("{", "{{")
    welcome_msg = welcome_msg.replace("}", "}}")
    welcome_msg = welcome_msg.replace("$user", "{0}")
    welcome_msg = welcome_msg[:CONST["MAX_WELCOME_MSG_LENGTH"]]
    if welcome_msg == "disable":
        welcome_msg = '-'
        bot_msg = TEXT[lang]["WELCOME_MSG_UNSET"]
    else:
        bot_msg = TEXT[lang]["WELCOME_MSG_SET"]
    save_config_property(group_id, "Welcome_Msg", welcome_msg)
    tlg_send_msg_type_chat(bot, chat_type, chat_id, bot_msg)


def cmd_welcome_msg_time(update: Update, context: CallbackContext):
    '''Command /welcome_msg_time message handler'''
    bot = context.bot
    args = context.args
    # Ignore command if it was a edited message
    update_msg = getattr(update, "message", None)
    if update_msg is None:
        return
    chat_id = update_msg.chat_id
    user_id = update_msg.from_user.id
    chat_type = update_msg.chat.type
    lang = get_update_user_lang(update_msg.from_user)
    # Check and deny usage in private chat
    if chat_type == "private":
        if user_id not in connections:
            tlg_send_msg_type_chat(bot, chat_type, chat_id,
                    TEXT[lang]["CMD_NEEDS_CONNECTION"])
            return
        group_id = connections[user_id]["group_id"]
    else:
        # Remove command message automatically after a while
        tlg_msg_to_selfdestruct(update_msg)
        # Ignore if not requested by a group Admin
        is_admin = tlg_user_is_admin(bot, user_id, chat_id)
        if (is_admin is None) or (is_admin == False):
            return
        # Get Group Chat ID and configured language
        group_id = chat_id
        lang = get_chat_config(group_id, "Language")
    # Check if no argument was provided with the command
    if len(args) == 0:
        tlg_send_msg_type_chat(bot, chat_type, chat_id,
                TEXT[lang]["WELCOME_TIME_NOT_ARG"])
        return
    # Check if provided time argument is not a number
    if not is_int(args[0]):
        tlg_send_msg_type_chat(bot, chat_type, chat_id,
                TEXT[lang]["TIME_NOT_NUM"])
        return
    # Get time arguments
    new_time = int(args[0])
    min_sec = "min"
    if len(args) > 1:
        min_sec = args[1].lower()
    # Check if time format is not minutes or seconds
    # Convert time value to seconds if min format
    if min_sec in ["m", "min", "mins", "minutes"]:
        min_sec = "min"
        new_time_str = "{} min".format(new_time)
        new_time = new_time * CONST["T_SECONDS_IN_MIN"]
    elif min_sec in ["s", "sec", "secs", "seconds"]:
        min_sec = "sec"
        new_time_str = "{} sec".format(new_time)
    else:
        tlg_send_msg_type_chat(bot, chat_type, chat_id,
                TEXT[lang]["WELCOME_TIME_NOT_ARG"])
        return
    # Check if time value is out of limits
    if new_time < 10: # Lees than 10s
        msg_text = TEXT[lang]["TIME_OUT_RANGE"].format( \
                CONST["MAX_CONFIG_CAPTCHA_TIME"])
        tlg_send_msg_type_chat(bot, chat_type, chat_id, msg_text)
        return
    if new_time > CONST["MAX_CONFIG_CAPTCHA_TIME"] * CONST["T_SECONDS_IN_MIN"]:
        msg_text = TEXT[lang]["TIME_OUT_RANGE"].format( \
                CONST["MAX_CONFIG_CAPTCHA_TIME"])
        tlg_send_msg_type_chat(bot, chat_type, chat_id, msg_text)
        return
    # Set the new captcha time
    save_config_property(group_id, "Welcome_Time", new_time)
    msg_text = TEXT[lang]["WELCOME_TIME_CHANGE"].format(new_time_str)
    tlg_send_msg_type_chat(bot, chat_type, chat_id, msg_text)


def cmd_captcha_poll(update: Update, context: CallbackContext):
    '''Command /captcha_poll message handler'''
    bot = context.bot
    args = context.args
    # Ignore command if it was a edited message
    update_msg = getattr(update, "message", None)
    if update_msg is None:
        return
    chat_id = update_msg.chat_id
    user_id = update_msg.from_user.id
    chat_type = update_msg.chat.type
    lang = get_update_user_lang(update_msg.from_user)
    # Check and deny usage in private chat
    if chat_type == "private":
        if user_id not in connections:
            tlg_send_msg_type_chat(bot, chat_type, chat_id,
                    TEXT[lang]["CMD_NEEDS_CONNECTION"])
            return
        group_id = connections[user_id]["group_id"]
    else:
        # Remove command message automatically after a while
        tlg_msg_to_selfdestruct(update_msg)
        # Ignore if not requested by a group Admin
        is_admin = tlg_user_is_admin(bot, user_id, chat_id)
        if (is_admin is None) or (is_admin == False):
            return
        # Get Group Chat ID and configured language
        group_id = chat_id
        lang = get_chat_config(group_id, "Language")
    # Format command usage text
    text_cmd_usage = TEXT[lang]["CAPTCHA_POLL_USAGE"].format(
            CONST["MAX_POLL_QUESTION_LENGTH"],
            CONST["MAX_POLL_OPTION_LENGTH"],
            CONST["MAX_POLL_OPTIONS"])
    # Check if no argument was provided with the command
    if len(args) < 2:
        tlg_send_msg_type_chat(bot, chat_type, chat_id, text_cmd_usage)
        return
    # Get poll message command
    poll_cmd = args[0]
    print("poll_cmd: {}".format(poll_cmd))
    if poll_cmd not in ["question", "option", "correct_option"]:
        tlg_send_msg_type_chat(bot, chat_type, chat_id, text_cmd_usage)
        return
    if poll_cmd == "question":
        # get Poll Question
        poll_question = " ".join(args[1:])
        print("poll_question: {}".format(poll_question))
        if len(poll_question) > CONST["MAX_POLL_QUESTION_LENGTH"]:
            poll_question = poll_question[:CONST["MAX_POLL_QUESTION_LENGTH"]]
        # Save Poll Question
        save_config_property(group_id, "Poll_Q", poll_question)
        tlg_send_msg_type_chat(bot, chat_type, chat_id,
                TEXT[lang]["POLL_QUESTION_CONFIGURED"])
    elif poll_cmd == "correct_option":
        # get Poll correct option and check if is a number
        option_num = args[1]
        if not is_int(option_num):
            tlg_send_msg_type_chat(bot, chat_type, chat_id, text_cmd_usage)
            return
        option_num = int(option_num)
        # Check if correct option number is configured
        if (option_num < 1) or (option_num > CONST["MAX_POLL_OPTIONS"]):
            tlg_send_msg_type_chat(bot, chat_type, chat_id, text_cmd_usage)
            return
        poll_options = get_chat_config(group_id, "Poll_A")
        if option_num > num_config_poll_options(poll_options):
            tlg_send_msg_type_chat(bot, chat_type, chat_id,
                    TEXT[lang]["POLL_CORRECT_OPTION_NOT_CONFIGURED"].format(
                    option_num))
            return
        # Save Poll correct option number
        save_config_property(group_id, "Poll_C_A", option_num)
        tlg_send_msg_type_chat(bot, chat_type, chat_id,
                TEXT[lang]["POLL_CORRECT_OPTION_CONFIGURED"].format(
                option_num))
    elif poll_cmd == "option":
        # Check if option argument is valid
        if len(args) < 3:
            tlg_send_msg_type_chat(bot, chat_type, chat_id, text_cmd_usage)
            return
        option_num = args[1]
        print("option_num: {}".format(option_num))
        if not is_int(option_num):
            tlg_send_msg_type_chat(bot, chat_type, chat_id, text_cmd_usage)
            return
        option_num = int(option_num)
        if (option_num < 1) or (option_num > CONST["MAX_POLL_OPTIONS"]):
            tlg_send_msg_type_chat(bot, chat_type, chat_id, text_cmd_usage)
            return
        option_num = option_num - 1
        # Resize poll options list if missing options slots
        poll_options = get_chat_config(group_id, "Poll_A")
        if len(poll_options) < CONST["MAX_POLL_OPTIONS"]:
            missing_options = CONST["MAX_POLL_OPTIONS"] - len(poll_options)
            for _ in range(missing_options, CONST["MAX_POLL_OPTIONS"]):
                poll_options.append("")
        # Modify option number if previous option is not defined
        for i in range(0, CONST["MAX_POLL_OPTIONS"]):
            if (poll_options[i] == "") and (i < option_num):
                option_num = i
                break
        # Parse provided Poll option text to configure and limit length
        poll_option = " ".join(args[2:])
        print("poll_option: {}".format(poll_option))
        if len(poll_option) > CONST["MAX_POLL_OPTION_LENGTH"]:
            poll_option = poll_option[:CONST["MAX_POLL_OPTION_LENGTH"]]
        # Check if requested an option remove and remove it
        if poll_option.lower() == "remove":
            del poll_options[option_num]
            poll_options.append("")
        else:
            poll_options[option_num] = poll_option
        # Save Poll option
        save_config_property(group_id, "Poll_A", poll_options)
        tlg_send_msg_type_chat(bot, chat_type, chat_id,
                TEXT[lang]["POLL_OPTION_CONFIGURED"].format(option_num+1))


def cmd_restrict_non_text(update: Update, context: CallbackContext):
    '''Command /restrict_non_text message handler'''
    bot = context.bot
    args = context.args
    # Ignore command if it was a edited message
    update_msg = getattr(update, "message", None)
    if update_msg is None:
        return
    chat_id = update_msg.chat_id
    user_id = update_msg.from_user.id
    chat_type = update_msg.chat.type
    lang = get_update_user_lang(update_msg.from_user)
    # Check and deny usage in private chat
    if chat_type == "private":
        if user_id not in connections:
            tlg_send_msg_type_chat(bot, chat_type, chat_id,
                    TEXT[lang]["CMD_NEEDS_CONNECTION"])
            return
        group_id = connections[user_id]["group_id"]
    else:
        # Remove command message automatically after a while
        tlg_msg_to_selfdestruct(update_msg)
        # Ignore if not requested by a group Admin
        is_admin = tlg_user_is_admin(bot, user_id, chat_id)
        if (is_admin is None) or (is_admin == False):
            return
        # Get Group Chat ID and configured language
        group_id = chat_id
        lang = get_chat_config(group_id, "Language")
    # Check if no argument was provided with the command
    if len(args) == 0:
        tlg_send_msg_type_chat(bot, chat_type, chat_id,
                TEXT[lang]["RESTRICT_NON_TEXT_MSG_NOT_ARG"])
        return
    # Check for valid expected argument values
    restrict_non_text_msgs = args[0]
    if restrict_non_text_msgs != "enable" and restrict_non_text_msgs != "disable":
        tlg_send_msg_type_chat(bot, chat_type, chat_id,
                TEXT[lang]["RESTRICT_NON_TEXT_MSG_NOT_ARG"])
        return
    # Check for forever restriction argument
    restrict_forever = False
    if (len(args) > 1) and (args[1] == "forever"):
        restrict_forever = True
    # Enable/Disable just text messages option
    if restrict_non_text_msgs == "enable":
        if restrict_forever:
            save_config_property(group_id, "Restrict_Non_Text", 2)
        else:
            save_config_property(group_id, "Restrict_Non_Text", 1)
        bot_msg = TEXT[lang]["RESTRICT_NON_TEXT_MSG_ENABLED"]
    else:
        save_config_property(group_id, "Restrict_Non_Text", 0)
        bot_msg = TEXT[lang]["RESTRICT_NON_TEXT_MSG_DISABLED"]
    tlg_send_msg_type_chat(bot, chat_type, chat_id, bot_msg)


def cmd_add_ignore(update: Update, context: CallbackContext):
    '''Command /add_ignore message handler'''
    bot = context.bot
    args = context.args
    # Ignore command if it was a edited message
    update_msg = getattr(update, "message", None)
    if update_msg is None:
        return
    chat_id = update_msg.chat_id
    user_id = update_msg.from_user.id
    chat_type = update_msg.chat.type
    lang = get_update_user_lang(update_msg.from_user)
    # Check and deny usage in private chat
    if chat_type == "private":
        if user_id not in connections:
            tlg_send_msg_type_chat(bot, chat_type, chat_id,
                    TEXT[lang]["CMD_NEEDS_CONNECTION"])
            return
        group_id = connections[user_id]["group_id"]
    else:
        # Remove command message automatically after a while
        tlg_msg_to_selfdestruct(update_msg)
        # Ignore if not requested by a group Admin
        is_admin = tlg_user_is_admin(bot, user_id, chat_id)
        if (is_admin is None) or (is_admin == False):
            return
        # Get Group Chat ID and configured language
        group_id = chat_id
        lang = get_chat_config(group_id, "Language")
    # Check if no argument was provided with the command
    if len(args) == 0:
        tlg_send_msg_type_chat(bot, chat_type, chat_id,
                TEXT[lang]["IGNORE_LIST_ADD_NOT_ARG"])
        return
    # Check and add user ID/alias form ignore list
    user_id_alias = args[0]
    if tlg_is_valid_user_id_or_alias(user_id_alias):
        ignore_list = get_chat_config(group_id, "Ignore_List")
        # Ignore list limit enforcement
        if len(ignore_list) < CONST["IGNORE_LIST_MAX"]:
            if user_id_alias not in ignore_list:
                ignore_list.append(user_id_alias)
                save_config_property(group_id, "Ignore_List", ignore_list)
                bot_msg = TEXT[lang]["IGNORE_LIST_ADD_SUCCESS"]
            else:
                bot_msg = TEXT[lang]["IGNORE_LIST_ADD_DUPLICATED"]
        else:
            bot_msg = TEXT[lang]["IGNORE_LIST_ADD_LIMIT_EXCEEDED"]
    else:
        bot_msg = TEXT[lang]["IGNORE_LIST_ADD_INVALID"]
    tlg_send_msg_type_chat(bot, chat_type, chat_id, bot_msg)


def cmd_remove_ignore(update: Update, context: CallbackContext):
    '''Command /remove_ignore message handler'''
    bot = context.bot
    args = context.args
    # Ignore command if it was a edited message
    update_msg = getattr(update, "message", None)
    if update_msg is None:
        return
    chat_id = update_msg.chat_id
    user_id = update_msg.from_user.id
    chat_type = update_msg.chat.type
    lang = get_update_user_lang(update_msg.from_user)
    # Check and deny usage in private chat
    if chat_type == "private":
        if user_id not in connections:
            tlg_send_msg_type_chat(bot, chat_type, chat_id,
                    TEXT[lang]["CMD_NEEDS_CONNECTION"])
            return
        group_id = connections[user_id]["group_id"]
    else:
        # Remove command message automatically after a while
        tlg_msg_to_selfdestruct(update_msg)
        # Ignore if not requested by a group Admin
        is_admin = tlg_user_is_admin(bot, user_id, chat_id)
        if (is_admin is None) or (is_admin == False):
            return
        # Get Group Chat ID and configured language
        group_id = chat_id
        lang = get_chat_config(group_id, "Language")
    # Check if no argument was provided with the command
    if len(args) == 0:
        tlg_send_msg_type_chat(bot, chat_type, chat_id,
                TEXT[lang]["IGNORE_LIST_REMOVE_NOT_ARG"])
        return
    # Check and remove user ID/alias form ignore list
    ignore_list = get_chat_config(group_id, "Ignore_List")
    user_id_alias = args[0]
    if list_remove_element(ignore_list, user_id_alias):
        save_config_property(group_id, "Ignore_List", ignore_list)
        bot_msg = TEXT[lang]["IGNORE_LIST_REMOVE_SUCCESS"]
    else:
        bot_msg = TEXT[lang]["IGNORE_LIST_REMOVE_NOT_IN_LIST"]
    tlg_send_msg_type_chat(bot, chat_type, chat_id, bot_msg)


def cmd_ignore_list(update: Update, context: CallbackContext):
    '''Command /ignore_list message handler'''
    bot = context.bot
    # Ignore command if it was a edited message
    update_msg = getattr(update, "message", None)
    if update_msg is None:
        return
    chat_id = update_msg.chat_id
    user_id = update_msg.from_user.id
    chat_type = update_msg.chat.type
    lang = get_update_user_lang(update_msg.from_user)
    # Check and deny usage in private chat
    if chat_type == "private":
        if user_id not in connections:
            tlg_send_msg_type_chat(bot, chat_type, chat_id,
                    TEXT[lang]["CMD_NEEDS_CONNECTION"])
            return
        group_id = connections[user_id]["group_id"]
    else:
        # Remove command message automatically after a while
        tlg_msg_to_selfdestruct(update_msg)
        # Ignore if not requested by a group Admin
        is_admin = tlg_user_is_admin(bot, user_id, chat_id)
        if (is_admin is None) or (is_admin == False):
            return
        # Get Group Chat ID and configured language
        group_id = chat_id
        lang = get_chat_config(group_id, "Language")
    # Get and show Ignore list
    ignore_list = get_chat_config(group_id, "Ignore_List")
    if not ignore_list:
        bot_msg = TEXT[lang]["IGNORE_LIST_EMPTY"]
    else:
        bot_msg = "\n".join([str(x) for x in ignore_list])
    tlg_send_msg_type_chat(bot, chat_type, chat_id, bot_msg)


def cmd_remove_solve_kick_msg(update: Update, context: CallbackContext):
    '''Command /remove_solve_kick_msg message handler'''
    bot = context.bot
    args = context.args
    # Ignore command if it was a edited message
    update_msg = getattr(update, "message", None)
    if update_msg is None:
        return
    chat_id = update_msg.chat_id
    user_id = update_msg.from_user.id
    chat_type = update_msg.chat.type
    lang = get_update_user_lang(update_msg.from_user)
    # Check and deny usage in private chat
    if chat_type == "private":
        if user_id not in connections:
            tlg_send_msg_type_chat(bot, chat_type, chat_id,
                    TEXT[lang]["CMD_NEEDS_CONNECTION"])
            return
        group_id = connections[user_id]["group_id"]
    else:
        # Remove command message automatically after a while
        tlg_msg_to_selfdestruct(update_msg)
        # Ignore if not requested by a group Admin
        is_admin = tlg_user_is_admin(bot, user_id, chat_id)
        if (is_admin is None) or (is_admin == False):
            return
        # Get Group Chat ID and configured language
        group_id = chat_id
        lang = get_chat_config(group_id, "Language")
    # Check if no argument was provided with the command
    if len(args) == 0:
        tlg_send_msg_type_chat(bot, chat_type, chat_id,
                TEXT[lang]["RM_SOLVE_KICK_MSG"])
        return
    # Get remove solve/kick messages config to set
    yes_or_no = args[0].lower()
    if yes_or_no == "yes":
        save_config_property(group_id, "Rm_Result_Msg", True)
        bot_msg = TEXT[lang]["RM_SOLVE_KICK_MSG_YES"]
    elif yes_or_no == "no":
        save_config_property(group_id, "Rm_Result_Msg", False)
        bot_msg = TEXT[lang]["RM_SOLVE_KICK_MSG_NO"]
    else:
        bot_msg = TEXT[lang]["RM_SOLVE_KICK_MSG"]
    tlg_send_msg_type_chat(bot, chat_type, chat_id, bot_msg)


def cmd_remove_welcome_msg(update: Update, context: CallbackContext):
    '''Command /remove_welcome_msg message handler'''
    bot = context.bot
    args = context.args
    # Ignore command if it was a edited message
    update_msg = getattr(update, "message", None)
    if update_msg is None:
        return
    chat_id = update_msg.chat_id
    user_id = update_msg.from_user.id
    chat_type = update_msg.chat.type
    lang = get_update_user_lang(update_msg.from_user)
    # Check and deny usage in private chat
    if chat_type == "private":
        if user_id not in connections:
            tlg_send_msg_type_chat(bot, chat_type, chat_id,
                    TEXT[lang]["CMD_NEEDS_CONNECTION"])
            return
        group_id = connections[user_id]["group_id"]
    else:
        # Remove command message automatically after a while
        tlg_msg_to_selfdestruct(update_msg)
        # Ignore if not requested by a group Admin
        is_admin = tlg_user_is_admin(bot, user_id, chat_id)
        if (is_admin is None) or (is_admin == False):
            return
        # Get Group Chat ID and configured language
        group_id = chat_id
        lang = get_chat_config(group_id, "Language")
    # Check if no argument was provided with the command
    if len(args) == 0:
        tlg_send_msg_type_chat(bot, chat_type, chat_id,
                TEXT[lang]["RM_WELCOME_MSG"])
        return
    # Get remove welcome messages config to set
    yes_or_no = args[0].lower()
    if yes_or_no == "yes":
        save_config_property(group_id, "Rm_Welcome_Msg", True)
        bot_msg = TEXT[lang]["RM_WELCOME_MSG_YES"]
    elif yes_or_no == "no":
        save_config_property(group_id, "Rm_Welcome_Msg", False)
        bot_msg = TEXT[lang]["RM_WELCOME_MSG_NO"]
    else:
        bot_msg = TEXT[lang]["RM_WELCOME_MSG"]
    tlg_send_msg_type_chat(bot, chat_type, chat_id, bot_msg)


def cmd_remove_all_msg_kick_on(update: Update, context: CallbackContext):
    '''Command /remove_all_msg_kick_on message handler'''
    bot = context.bot
    # Ignore command if it was a edited message
    update_msg = getattr(update, "message", None)
    if update_msg is None:
        return
    chat_id = update_msg.chat_id
    user_id = update_msg.from_user.id
    chat_type = update_msg.chat.type
    lang = get_update_user_lang(update_msg.from_user)
    # Check and deny usage in private chat
    if chat_type == "private":
        if user_id not in connections:
            tlg_send_msg_type_chat(bot, chat_type, chat_id,
                    TEXT[lang]["CMD_NEEDS_CONNECTION"])
            return
        group_id = connections[user_id]["group_id"]
    else:
        # Remove command message automatically after a while
        tlg_msg_to_selfdestruct(update_msg)
        # Ignore if not requested by a group Admin
        is_admin = tlg_user_is_admin(bot, user_id, chat_id)
        if (is_admin is None) or (is_admin == False):
            return
        # Get Group Chat ID and configured language
        group_id = chat_id
        lang = get_chat_config(group_id, "Language")
    # Check and enable users send URLs in the chat
    enable = get_chat_config(group_id, "RM_All_Msg")
    if enable:
        bot_msg = TEXT[lang]["CONFIG_ALREADY_SET"]
    else:
        enable = True
        save_config_property(group_id, "RM_All_Msg", enable)
        bot_msg = TEXT[lang]["RM_ALL_MSGS_AFTER_KICK_ON"]
    tlg_send_msg_type_chat(bot, chat_type, chat_id, bot_msg)


def cmd_remove_all_msg_kick_off(update: Update, context: CallbackContext):
    '''Command /remove_all_msg_kick_off message handler'''
    bot = context.bot
    # Ignore command if it was a edited message
    update_msg = getattr(update, "message", None)
    if update_msg is None:
        return
    chat_id = update_msg.chat_id
    user_id = update_msg.from_user.id
    chat_type = update_msg.chat.type
    lang = get_update_user_lang(update_msg.from_user)
    # Check and deny usage in private chat
    if chat_type == "private":
        if user_id not in connections:
            tlg_send_msg_type_chat(bot, chat_type, chat_id,
                    TEXT[lang]["CMD_NEEDS_CONNECTION"])
            return
        group_id = connections[user_id]["group_id"]
    else:
        # Remove command message automatically after a while
        tlg_msg_to_selfdestruct(update_msg)
        # Ignore if not requested by a group Admin
        is_admin = tlg_user_is_admin(bot, user_id, chat_id)
        if (is_admin is None) or (is_admin == False):
            return
        # Get Group Chat ID and configured language
        group_id = chat_id
        lang = get_chat_config(group_id, "Language")
    # Check and enable users send URLs in the chat
    enable = get_chat_config(group_id, "RM_All_Msg")
    if not enable:
        bot_msg = TEXT[lang]["CONFIG_ALREADY_UNSET"]
    else:
        enable = False
        save_config_property(group_id, "RM_All_Msg", enable)
        bot_msg = TEXT[lang]["RM_ALL_MSGS_AFTER_KICK_OFF"]
    tlg_send_msg_type_chat(bot, chat_type, chat_id, bot_msg)


def cmd_url_enable(update: Update, context: CallbackContext):
    '''Command /url_enable message handler'''
    bot = context.bot
    # Ignore command if it was a edited message
    update_msg = getattr(update, "message", None)
    if update_msg is None:
        return
    chat_id = update_msg.chat_id
    user_id = update_msg.from_user.id
    chat_type = update_msg.chat.type
    lang = get_update_user_lang(update_msg.from_user)
    # Check and deny usage in private chat
    if chat_type == "private":
        if user_id not in connections:
            tlg_send_msg_type_chat(bot, chat_type, chat_id,
                    TEXT[lang]["CMD_NEEDS_CONNECTION"])
            return
        group_id = connections[user_id]["group_id"]
    else:
        # Remove command message automatically after a while
        tlg_msg_to_selfdestruct(update_msg)
        # Ignore if not requested by a group Admin
        is_admin = tlg_user_is_admin(bot, user_id, chat_id)
        if (is_admin is None) or (is_admin == False):
            return
        # Get Group Chat ID and configured language
        group_id = chat_id
        lang = get_chat_config(group_id, "Language")
    # Check and enable users send URLs in the chat
    enable = get_chat_config(group_id, "URL_Enabled")
    if enable:
        bot_msg = TEXT[lang]["CONFIG_ALREADY_SET"]
    else:
        enable = True
        save_config_property(group_id, "URL_Enabled", enable)
        bot_msg = TEXT[lang]["URL_ENABLE"]
    tlg_send_msg_type_chat(bot, chat_type, chat_id, bot_msg)


def cmd_url_disable(update: Update, context: CallbackContext):
    '''Command /url_disable message handler'''
    bot = context.bot
    # Ignore command if it was a edited message
    update_msg = getattr(update, "message", None)
    if update_msg is None:
        return
    chat_id = update_msg.chat_id
    user_id = update_msg.from_user.id
    chat_type = update_msg.chat.type
    lang = get_update_user_lang(update_msg.from_user)
    # Check and deny usage in private chat
    if chat_type == "private":
        if user_id not in connections:
            tlg_send_msg_type_chat(bot, chat_type, chat_id,
                    TEXT[lang]["CMD_NEEDS_CONNECTION"])
            return
        group_id = connections[user_id]["group_id"]
    else:
        # Remove command message automatically after a while
        tlg_msg_to_selfdestruct(update_msg)
        # Ignore if not requested by a group Admin
        is_admin = tlg_user_is_admin(bot, user_id, chat_id)
        if (is_admin is None) or (is_admin == False):
            return
        # Get Group Chat ID and configured language
        group_id = chat_id
        lang = get_chat_config(group_id, "Language")
    # Check and disable users send URLs in the chat
    enable = get_chat_config(group_id, "URL_Enabled")
    if not enable:
        bot_msg = TEXT[lang]["CONFIG_ALREADY_UNSET"]
    else:
        enable = False
        save_config_property(group_id, "URL_Enabled", enable)
        bot_msg = TEXT[lang]["URL_DISABLE"]
    tlg_send_msg_type_chat(bot, chat_type, chat_id, bot_msg)


def cmd_enable(update: Update, context: CallbackContext):
    '''Command /enable message handler'''
    bot = context.bot
    # Ignore command if it was a edited message
    update_msg = getattr(update, "message", None)
    if update_msg is None:
        return
    chat_id = update_msg.chat_id
    user_id = update_msg.from_user.id
    chat_type = update_msg.chat.type
    lang = get_update_user_lang(update_msg.from_user)
    # Check and deny usage in private chat
    if chat_type == "private":
        tlg_send_msg(bot, chat_id, TEXT[lang]["CMD_NOT_ALLOW_PRIVATE"])
        return
    # Remove command message automatically after a while
    tlg_msg_to_selfdestruct(update_msg)
    # Ignore if not requested by a group Admin
    is_admin = tlg_user_is_admin(bot, user_id, chat_id)
    if (is_admin is None) or (is_admin == False):
        return
    # Get actual chat configured language
    lang = get_chat_config(chat_id, "Language")
    # Check and enable captcha protection in the chat
    enable = get_chat_config(chat_id, "Enabled")
    if enable:
        bot_msg = TEXT[lang]["ALREADY_ENABLE"]
    else:
        enable = True
        save_config_property(chat_id, "Enabled", enable)
        bot_msg = TEXT[lang]["ENABLE"]
    tlg_send_selfdestruct_msg(bot, chat_id, bot_msg)


def cmd_disable(update: Update, context: CallbackContext):
    '''Command /disable message handler'''
    bot = context.bot
    # Ignore command if it was a edited message
    update_msg = getattr(update, "message", None)
    if update_msg is None:
        return
    chat_id = update_msg.chat_id
    user_id = update_msg.from_user.id
    chat_type = update_msg.chat.type
    lang = get_update_user_lang(update_msg.from_user)
    # Check and deny usage in private chat
    if chat_type == "private":
        tlg_send_msg(bot, chat_id, TEXT[lang]["CMD_NOT_ALLOW_PRIVATE"])
        return
    # Remove command message automatically after a while
    tlg_msg_to_selfdestruct(update_msg)
    # Ignore if not requested by a group Admin
    is_admin = tlg_user_is_admin(bot, user_id, chat_id)
    if (is_admin is None) or (is_admin == False):
        return
    # Get actual chat configured language
    lang = get_chat_config(chat_id, "Language")
    # Check and disable captcha protection in the chat
    enable = get_chat_config(chat_id, "Enabled")
    if not enable:
        bot_msg = TEXT[lang]["ALREADY_DISABLE"]
    else:
        enable = False
        save_config_property(chat_id, "Enabled", enable)
        bot_msg = TEXT[lang]["DISABLE"]
    tlg_send_selfdestruct_msg(bot, chat_id, bot_msg)


def cmd_chatid(update: Update, context: CallbackContext):
    '''Command /chatid message handler'''
    bot = context.bot
    # Ignore command if it was a edited message
    update_msg = getattr(update, "message", None)
    if update_msg is None:
        return
    chat_id = update_msg.chat_id
    chat_type = update_msg.chat.type
    if chat_type == "private":
        msg_text = "Your Chat ID:\n—————————\n{}".format(chat_id)
        tlg_send_msg(bot, chat_id, msg_text)
    else:
        msg_text = "Group Chat ID:\n—————————\n{}".format(chat_id)
        tlg_msg_to_selfdestruct(update_msg)
        tlg_send_selfdestruct_msg(bot, chat_id, msg_text)


def cmd_version(update: Update, context: CallbackContext):
    '''Command /version message handler'''
    bot = context.bot
    # Ignore command if it was a edited message
    update_msg = getattr(update, "message", None)
    if update_msg is None:
        return
    chat_id = update_msg.chat_id
    chat_type = update_msg.chat.type
    user_id = update_msg.from_user.id
    lang = get_update_user_lang(update_msg.from_user)
    if chat_type == "private":
        msg_text = TEXT[lang]["VERSION"].format(CONST["VERSION"])
        tlg_send_msg(bot, chat_id, msg_text)
    else:
        # Remove command message automatically after a while
        tlg_msg_to_selfdestruct(update_msg)
        # Ignore if not requested by a group Admin
        is_admin = tlg_user_is_admin(bot, user_id, chat_id)
        if (is_admin is None) or (is_admin == False):
            return
        # Send the message
        lang = get_chat_config(chat_id, "Language")
        msg_text = TEXT[lang]["VERSION"].format(CONST["VERSION"])
        tlg_send_selfdestruct_msg(bot, chat_id, msg_text)


def cmd_about(update: Update, context: CallbackContext):
    '''Command /about handler'''
    bot = context.bot
    # Ignore command if it was a edited message
    update_msg = getattr(update, "message", None)
    if update_msg is None:
        return
    chat_id = update_msg.chat_id
    chat_type = update_msg.chat.type
    lang = get_update_user_lang(update_msg.from_user)
    if chat_type != "private":
        lang = get_chat_config(chat_id, "Language")
    msg_text = TEXT[lang]["ABOUT_MSG"].format(CONST["DEVELOPER"],
            CONST["REPOSITORY"], CONST["DEV_DONATION_ADDR"])
    tlg_send_msg(bot, chat_id, msg_text)


def cmd_captcha(update: Update, context: CallbackContext):
    '''Command /captcha message handler. Useful to test.
    Just Bot Owner can use it.'''
    bot = context.bot
    # Ignore command if it was a edited message
    update_msg = getattr(update, "message", None)
    if update_msg is None:
        return
    chat_id = update_msg.chat_id
    user = update_msg.from_user
    user_id = user.id
    user_alias = ""
    if user.username is not None:
        user_alias = "@{}".format(user.username)
    # Remove command message automatically after a while
    tlg_msg_to_selfdestruct(update_msg)
    # Check if command was execute by Bot owner
    if (str(user_id) != CONST["BOT_OWNER"]) and \
    (user_alias != CONST["BOT_OWNER"]):
        tlg_send_selfdestruct_msg(bot, chat_id, CONST["CMD_JUST_ALLOW_OWNER"])
        return
    # Generate a random difficulty captcha
    difficulty = randint(1, 5)
    captcha_mode = choice(["nums", "hex", "ascii", "math"])
    captcha = create_image_captcha(chat_id, user_id, difficulty, captcha_mode)
    if captcha_mode == "math":
        captcha_code = "{} = {}".format(captcha["equation_str"], \
                captcha["equation_result"])
    else:
        captcha_code = captcha["characters"]
    printts("[{}] Sending captcha msg: {}".format(chat_id, captcha_code))
    # Note: Img caption must be <= 1024 chars
    img_caption = "Captcha Level: {}\nCaptcha Mode: {}\n" \
            "Captcha Code: {}".format(difficulty, captcha_mode, captcha_code)
    tlg_send_image(bot, chat_id, open(captcha["image"],"rb"), img_caption)
    # Remove sent captcha image file from file system
    if path.exists(captcha["image"]):
        remove(captcha["image"])


def cmd_allowuserlist(update: Update, context: CallbackContext):
    '''Command /allowuserlist message handler. To Global allowed list blind users.
    Just Bot Owner can use it.'''
    bot = context.bot
    args = context.args
    # Ignore command if it was a edited message
    update_msg = getattr(update, "message", None)
    if update_msg is None:
        return
    chat_id = update_msg.chat_id
    user = update_msg.from_user
    user_id = user.id
    user_alias = ""
    if user.username is not None:
        user_alias = "@{}".format(user.username)
    lang = get_update_user_lang(update_msg.from_user)
    # Check if command was execute by Bot owner
    if (str(user_id) != CONST["BOT_OWNER"]) and (user_alias != CONST["BOT_OWNER"]):
        tlg_send_selfdestruct_msg(bot, chat_id, CONST["CMD_JUST_ALLOW_OWNER"])
        return
    # Check if no argument was provided with the command
    if len(args) == 0:
        # Show Actual Global allowed list Users
        l_white_users = file_read(CONST["F_ALLOWED_USERS"])
        bot_msg = "\n".join([str(user) for user in l_white_users])
        bot_msg = "Global Allowed Users List:\n--------------------\n{}".format(bot_msg)
        tlg_send_msg(bot, chat_id, bot_msg)
        tlg_send_msg(bot, chat_id, CONST["ALLOWUSERLIST_USAGE"])
        return
    else:
        if len(args) <= 1:
            tlg_send_msg(bot, chat_id, CONST["ALLOWUSERLIST_USAGE"])
            return
        if (args[0] != "add") and (args[0] != "rm"):
            tlg_send_msg(bot, chat_id, CONST["ALLOWUSERLIST_USAGE"])
            return
        add_rm = args[0]
        user = args[1]
        l_white_users = file_read(CONST["F_ALLOWED_USERS"])
        if add_rm == "add":
            if not tlg_is_valid_user_id_or_alias(user):
                tlg_send_msg(bot, chat_id, "Invalid User ID/Alias.")
                return
            if user not in l_white_users:
                file_write(CONST["F_ALLOWED_USERS"], "{}\n".format(user))
                tlg_send_msg(bot, chat_id, "User added to Global allowed list.")
            else:
                tlg_send_msg(bot, chat_id, "The User is already in Global allowed list.")
            return
        if add_rm == "rm":
            if not tlg_is_valid_user_id_or_alias(user):
                tlg_send_msg(bot, chat_id, "Invalid User ID/Alias.")
                return
            if list_remove_element(l_white_users, user):
                file_write(CONST["F_ALLOWED_USERS"], l_white_users, "w")
                tlg_send_msg(bot, chat_id, "User removed from Global allowed list.")
            else:
                tlg_send_msg(bot, chat_id, "The User is not in Global allowed list.")


def cmd_allowgroup(update: Update, context: CallbackContext):
    '''Command /allowgroup message handler. To allow Bot usage in groups when Bot is private.
    Just Bot Owner can use it.'''
    bot = context.bot
    args = context.args
    # Ignore command if it was a edited message
    update_msg = getattr(update, "message", None)
    if update_msg is None:
        return
    chat_id = update_msg.chat_id
    user = update_msg.from_user
    user_id = user.id
    user_alias = ""
    if user.username is not None:
        user_alias = "@{}".format(user.username)
    lang = get_update_user_lang(update_msg.from_user)
    # Check if command was execute by Bot owner
    if (str(user_id) != CONST["BOT_OWNER"]) and (user_alias != CONST["BOT_OWNER"]):
        tlg_send_selfdestruct_msg(bot, chat_id, CONST["CMD_JUST_ALLOW_OWNER"])
        return
    # Check if no argument was provided with the command
    if len(args) == 0:
        # Show Actual Allowed Groups
        l_allowed_groups = file_read(CONST["F_ALLOWED_GROUPS"])
        bot_msg = "\n".join([str(group) for group in l_allowed_groups])
        bot_msg = "Allowed Groups:\n--------------------\n{}".format(bot_msg)
        tlg_send_msg(bot, chat_id, bot_msg)
        tlg_send_msg(bot, chat_id, CONST["ALLOWGROUP_USAGE"])
        return
    else:
        if len(args) <= 1:
            tlg_send_msg(bot, chat_id, CONST["ALLOWGROUP_USAGE"])
            return
        if (args[0] != "add") and (args[0] != "rm"):
            tlg_send_msg(bot, chat_id, CONST["ALLOWGROUP_USAGE"])
            return
        add_rm = args[0]
        group = args[1]
        l_allowed_groups = file_read(CONST["F_ALLOWED_GROUPS"])
        if add_rm == "add":
            if not tlg_is_valid_group(group):
                tlg_send_msg(bot, chat_id, "Invalid Group ID.")
                return
            if group not in l_allowed_groups:
                file_write(CONST["F_ALLOWED_GROUPS"], "{}\n".format(group))
                tlg_send_msg(bot, chat_id, "Group added to allowed list.")
            else:
                tlg_send_msg(bot, chat_id, "The group is already in the allowed list.")
            return
        if add_rm == "rm":
            if not tlg_is_valid_group(group):
                tlg_send_msg(bot, chat_id, "Invalid Group ID.")
                return
            if list_remove_element(l_allowed_groups, group):
                file_write(CONST["F_ALLOWED_GROUPS"], l_allowed_groups, "w")
                tlg_send_msg(bot, chat_id, "Group removed from allowed list.")
            else:
                tlg_send_msg(bot, chat_id, "The group is not in allowed list.")

###############################################################################
### Bot automatic remove sent messages thread

def th_selfdestruct_messages(bot):
    '''Handle remove messages sent by the Bot with the timed self-delete function'''
    global to_delete_in_time_messages_list
    while not force_exit:
        # Thread sleep for each iteration
        sleep(0.01)
        # Check each Bot sent message
        i = 0
        while i < len(to_delete_in_time_messages_list):
            # Check for break iterating if script must exit
            if force_exit:
                return
            sent_msg = to_delete_in_time_messages_list[i]
            # Sleep each 100 iterations
            i = i + 1
            if (i > 1) and ((i % 1000) == 0):
                sleep(0.01)
            # Check if delete time has arrive for this message
            if time() - sent_msg["time"] < sent_msg["delete_time"]:
                continue
            # Delete message
            printts("[{}] Scheduled deletion time for message: {}".format(
                    sent_msg["Chat_id"], sent_msg["Msg_id"]))
            delete_result = tlg_delete_msg(bot, sent_msg["Chat_id"], sent_msg["Msg_id"])
            # The bot has no privileges to delete messages
            if delete_result["error"] == "Message can't be deleted":
                lang = get_chat_config(sent_msg["Chat_id"], "Language")
                sent_result = tlg_send_msg(bot, sent_msg["Chat_id"],
                        TEXT[lang]["CANT_DEL_MSG"], reply_to_message_id=sent_msg["Msg_id"])
                if sent_result["msg"] is not None:
                    tlg_msg_to_selfdestruct(sent_result["msg"])
            list_remove_element(to_delete_in_time_messages_list, sent_msg)
            sleep(0.01)

###############################################################################
### Handle time to kick users thread

def th_time_to_kick_not_verify_users(bot):
    '''Check if the time for ban new users that has not completed the captcha has arrived'''
    global new_users
    while not force_exit:
        # Thread sleep for each iteration
        sleep(0.01)
        # Get all id from users in captcha process (shallow copy to list)
        users_id = []
        chats_id_list = list(new_users.keys()).copy()
        for chat_id in chats_id_list:
            users_id_list = list(new_users[chat_id].keys()).copy()
            for user_id in users_id_list:
                if user_id not in users_id:
                    users_id.append(user_id)
        # For each user id check for time to kick in each chat
        i = 0
        for user_id in users_id:
            for chat_id in chats_id_list:
                # Sleep each 1000 iterations
                i = i + 1
                if i > 1000:
                    i = 0
                    sleep(0.01)
                # Check for end thread when iterating if script must exit
                if force_exit:
                    return
                # Ignore if user is not in this chat
                if user_id not in new_users[chat_id]:
                    continue
                try:
                    user_join_time = new_users[chat_id][user_id]["join_data"]["join_time"]
                    captcha_timeout = new_users[chat_id][user_id]["join_data"]["captcha_timeout"]
                    if new_users[chat_id][user_id]["join_data"]["kicked_ban"]:
                        # Remove from new users list the remaining kicked users that have not solve
                        # the captcha in 30 mins (user ban just happen if a user try to join the group
                        # and fail to solve the captcha 5 times in the past 30 mins)
                        if time() - user_join_time < captcha_timeout + 1800:
                            continue
                        printts("Removing kicked user {} after 10 mins".format(user_id))
                        del new_users[chat_id][user_id]
                    else:
                        # If time for kick/ban has not arrived yet
                        if time() - user_join_time < captcha_timeout:
                            continue
                        user_name = new_users[chat_id][user_id]["join_data"]["user_name"]
                        printts("[{}] Captcha reply timed out for user {}.".format(chat_id, user_name))
                        captcha_fail_kick_ban_member(bot, chat_id, user_id,
                                CONST["MAX_FAIL_BAN"])
                        sleep(0.01)
                except Exception as e:
                    printts("Error handling kick/ban:\n{}".format(str(e)))

###############################################################################
### Telegram Errors Callback

def tlg_error_callback(update, context):
    '''Telegram errors handler.'''
    try:
        raise context.error
    except Unauthorized:
        printts("TLG Error: Unauthorized")
    except BadRequest:
        printts("TLG Error: Bad Request")
    except TimedOut:
        printts("TLG Error: Timeout (slow connection issue)")
    except NetworkError:
        printts("TLG Error: network problem")
    except TelegramError as e:
        printts("TLG Error: {}".format(str(e)))

###############################################################################
### Main Function

def main():
    '''Main Function'''
    global updater
    global th_0
    global th_1
    # Check if Bot Token has been set or has default value
    if CONST["TOKEN"] == "XXXXXXXXX:XXXXXXXXXXXXXXXXXXXXXXXXXXXXXXXXXXX":
        printts("Error: Bot Token has not been set.")
        printts("Please add your Bot Token to settings.py file.")
        printts("Exit.\n")
        exit(0)
    # Check if Bot owner has been set in Private Bot mode
    if (CONST["BOT_OWNER"] == "XXXXXXXXX") and CONST["BOT_PRIVATE"]:
        printts("Error: Bot Owner has not been set for Private Bot.")
        printts("Please add the Bot Owner to settings.py file.")
        printts("Exit.\n")
        exit(0)
    printts("Bot started.")
    # Initialize resources by populating files list and configs with chats found files
    initialize_resources()
    printts("Resources initialized.")
    restore_session()
    # Set messages to be sent silently by default
    msgs_defaults = Defaults(disable_notification=True)
    # Create an event handler (updater) for a Bot with the given Token and get the dispatcher
    updater = Updater(CONST["TOKEN"], workers=12, defaults=msgs_defaults)
    dp = updater.dispatcher
    # Set Telegram errors handler
    dp.add_error_handler(tlg_error_callback)
    # Set to dispatcher all expected commands messages handler
    dp.add_handler(CommandHandler("start", cmd_start))
    dp.add_handler(CommandHandler("help", cmd_help))
    dp.add_handler(CommandHandler("commands", cmd_commands))
    dp.add_handler(CommandHandler("checkcfg", cmd_checkcfg))
    dp.add_handler(CommandHandler("connect", cmd_connect, pass_args=True))
    dp.add_handler(CommandHandler("disconnect", cmd_disconnect))
    dp.add_handler(CommandHandler("language", cmd_language, pass_args=True))
    dp.add_handler(CommandHandler("time", cmd_time, pass_args=True))
    dp.add_handler(CommandHandler("difficulty", cmd_difficulty, pass_args=True))
    dp.add_handler(CommandHandler("captcha_mode", cmd_captcha_mode, pass_args=True))
    dp.add_handler(CommandHandler("welcome_msg", cmd_welcome_msg, pass_args=True))
    dp.add_handler(CommandHandler("welcome_msg_time", cmd_welcome_msg_time, pass_args=True))
    dp.add_handler(CommandHandler("captcha_poll", cmd_captcha_poll, pass_args=True))
    dp.add_handler(CommandHandler("restrict_non_text", cmd_restrict_non_text, pass_args=True))
    dp.add_handler(CommandHandler("add_ignore", cmd_add_ignore, pass_args=True))
    dp.add_handler(CommandHandler("remove_ignore", cmd_remove_ignore, pass_args=True))
    dp.add_handler(CommandHandler("ignore_list", cmd_ignore_list))
    dp.add_handler(CommandHandler("remove_solve_kick_msg", cmd_remove_solve_kick_msg, pass_args=True))
    dp.add_handler(CommandHandler("remove_welcome_msg", cmd_remove_welcome_msg, pass_args=True))
    dp.add_handler(CommandHandler("remove_all_msg_kick_on", cmd_remove_all_msg_kick_on))
    dp.add_handler(CommandHandler("remove_all_msg_kick_off", cmd_remove_all_msg_kick_off))
    dp.add_handler(CommandHandler("url_enable", cmd_url_enable))
    dp.add_handler(CommandHandler("url_disable", cmd_url_disable))
    dp.add_handler(CommandHandler("enable", cmd_enable))
    dp.add_handler(CommandHandler("disable", cmd_disable))
    dp.add_handler(CommandHandler("chatid", cmd_chatid))
    dp.add_handler(CommandHandler("version", cmd_version))
    dp.add_handler(CommandHandler("about", cmd_about))
    if (CONST["BOT_OWNER"] != "XXXXXXXXX"):
        dp.add_handler(CommandHandler("captcha", cmd_captcha))
        dp.add_handler(CommandHandler("allowuserlist", cmd_allowuserlist, pass_args=True))
    if (CONST["BOT_OWNER"] != "XXXXXXXXX") and CONST["BOT_PRIVATE"]:
        dp.add_handler(CommandHandler("allowgroup", cmd_allowgroup, pass_args=True))
    # Set to dispatcher a not-command text messages handler
    dp.add_handler(MessageHandler(Filters.text, msg_nocmd, run_async=True))
    # Set to dispatcher not text messages handler
    dp.add_handler(MessageHandler(Filters.photo | Filters.audio | Filters.voice |
            Filters.video | Filters.sticker | Filters.document | Filters.location |
            Filters.contact, msg_notext))
    # Set to dispatcher a new member join the group and member left the group events handlers
    dp.add_handler(ChatMemberHandler(chat_bot_status_change, ChatMemberHandler.MY_CHAT_MEMBER))
    dp.add_handler(ChatMemberHandler(chat_member_status_change, ChatMemberHandler.ANY_CHAT_MEMBER))
    # Set to dispatcher "USER joined the group" messages event handlers
    dp.add_handler(MessageHandler(Filters.status_update.new_chat_members, msg_user_joined_group))
    # Set to dispatcher inline keyboard callback handler for new captcha request and
    # button captcha challenge
    dp.add_handler(CallbackQueryHandler(key_inline_keyboard))
    # Set to dispatcher users poll vote handler
    dp.add_handler(PollAnswerHandler(receive_poll_answer, run_async=True))
    # Launch the Bot ignoring pending messages (clean=True) and get all updates (allowed_uptades=[])
    if CONST["WEBHOOK_HOST"] == "None":
        printts("Setup Bot for Polling.")
        updater.start_polling(
            drop_pending_updates=True,
            allowed_updates=Update.ALL_TYPES
        )
    else:
        printts("Setup Bot for Webhook.")
        updater.start_webhook(
            drop_pending_updates=True, listen="0.0.0.0", port=CONST["WEBHOOK_PORT"], url_path=CONST["TOKEN"],
            key=CONST["WEBHOOK_CERT_PRIV_KEY"], cert=CONST["WEBHOOK_CERT"],
            webhook_url="https://{}:{}/{}".format(CONST["WEBHOOK_HOST"], CONST["WEBHOOK_PORT"],
            CONST["TOKEN"]), allowed_updates=Update.ALL_TYPES
        )
    printts("Bot setup completed. Bot is now running.")
    # Launch delete mesages and kick users threads
    th_0 = Thread(target=th_selfdestruct_messages, args=(updater.bot,))
    th_1 = Thread(target=th_time_to_kick_not_verify_users, args=(updater.bot,))
    th_0.name = "th_selfdestruct_messages"
    th_1.name = "th_time_to_kick_not_verify_users"
    th_0.start()
    sleep(0.05)
    th_1.start()
    # Set main thread to idle
    # Using Bot idle() catch external signals instead our signal handler
    updater.idle()
    print("Bot Threads end")
    if os_system() == "Windows":
        kill(getpid(), SIGTERM)
    else:
        kill(getpid(), SIGUSR1)
    sleep(1)
    printts("Exit 1")
    exit(1)


if __name__ == "__main__":
    main()<|MERGE_RESOLUTION|>--- conflicted
+++ resolved
@@ -67,20 +67,14 @@
 )
 
 from tlgbotutils import (
+    tlg_get_chat_members_count,
     tlg_send_msg, tlg_send_image, tlg_send_poll, tlg_stop_poll,
     tlg_answer_callback_query, tlg_delete_msg, tlg_edit_msg_media,
     tlg_ban_user, tlg_kick_user, tlg_user_is_admin, tlg_leave_chat,
-<<<<<<< HEAD
-    tlg_restrict_user, tlg_is_valid_user_id_or_alias, tlg_is_valid_group,
-    tlg_alias_in_string, tlg_extract_members_status_change,
-    tlg_is_a_channel_msg_on_discussion_group,
-    tlg_get_chat_members_count
-=======
     tlg_restrict_user, tlg_unrestrict_user, tlg_is_valid_user_id_or_alias,
     tlg_is_valid_group, tlg_alias_in_string, tlg_extract_members_status_change,
     tlg_get_msg, tlg_is_a_channel_msg_on_discussion_group, tlg_get_user_name,
     tlg_has_new_member_join_group
->>>>>>> 7c591e37
 )
 
 from constants import (
