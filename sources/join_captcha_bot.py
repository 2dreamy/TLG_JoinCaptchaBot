#!/usr/bin/env python3
# -*- coding: utf-8 -*-

'''
Script:
    join_captcha_bot.py
Description:
    Telegram Bot that send a captcha for each new user who join a group, and
    ban them if they can not solve the captcha in a specified time. This is an
    approach to deny access to groups of non-humans "users"
Author:
    Jose Rios Rubio
Creation date:
    09/09/2018
Last modified date:
    30/05/2021
Version:
    1.20.1
'''

###############################################################################
### Imported modules

import logging
import re

from sys import exit
from signal import signal, SIGTERM, SIGINT, SIGUSR1
from os import kill, getpid, path, remove, makedirs, listdir
from shutil import rmtree
from datetime import datetime, timedelta
from time import time, sleep, strptime, mktime, strftime
from threading import Thread, Lock
from operator import itemgetter
from collections import OrderedDict
from random import choice, randint

from tsjson import TSjson
from multicolorcaptcha import CaptchaGenerator

from telegram import (
    Update, Chat, InputMediaPhoto, InlineKeyboardButton,
    InlineKeyboardMarkup, ChatPermissions, Poll
)

from telegram.ext import (
    CallbackContext, Updater, CommandHandler,
    ChatMemberHandler, MessageHandler, Filters,
    CallbackQueryHandler, PollAnswerHandler, Defaults
)

from telegram.ext.dispatcher import (
    run_async
)

from telegram.utils.helpers import (
    escape_markdown
)

from telegram.error import (
    TelegramError, Unauthorized, BadRequest,
    TimedOut, ChatMigrated, NetworkError
)

from commons import (
    printts, is_int, add_lrm, file_write,
    file_read, list_remove_element, get_unix_epoch
)

from tlgbotutils import (
    tlg_send_msg, tlg_send_image, tlg_send_poll, tlg_stop_poll,
    tlg_answer_callback_query, tlg_delete_msg, tlg_edit_msg_media,
    tlg_ban_user, tlg_kick_user, tlg_user_is_admin, tlg_leave_chat,
    tlg_restrict_user, tlg_is_valid_user_id_or_alias, tlg_is_valid_group,
<<<<<<< HEAD
    tlg_alias_in_string, tlg_get_chat_members_count
=======
    tlg_alias_in_string, tlg_extract_members_status_change
>>>>>>> a1823ce8
)

from constants import (
    SCRIPT_PATH, CONST, TEXT
)

###############################################################################
### Globals

updater = None
files_config_list = []
to_delete_in_time_messages_list = []
new_users = {}
th_0 = None
th_1 = None
force_exit = False

# Create Captcha Generator object of specified size (2 -> 640x360)
CaptchaGen = CaptchaGenerator(2)

###############################################################################
### Setup Bot Logger

log_level=logging.INFO
logging.basicConfig(format='%(asctime)s - %(name)s - %(levelname)s - %(message)s', level=log_level)
#logger = logging.getLogger("CaptchaBot")

###############################################################################
### Termination Signals Handler For Program Process

def signal_handler(signal,  frame):
    '''Termination signals (SIGINT, SIGTERM) handler for program process'''
    global force_exit
    global updater
    global th_0
    global th_1
    force_exit = True
    printts("Termination signal received. Releasing resources...")
    # Close the Bot instance (it wait for updater, dispatcher and other internals threads to end)
    if updater is not None:
        printts("Closing Bot...")
        updater.stop()
    # Launch threads to acquire all messages and users files mutex to ensure that them are closed
    # (make sure to close the script when no read/write operation on files)
    if files_config_list:
        printts("Closing resource files...")
        th_list = []
        for chat_config_file in files_config_list:
            t = Thread(target=th_close_resource_file, args=(chat_config_file["File"],))
            th_list.append(t)
            t.start()
        # Wait for all threads to end
        for th in th_list:
            if th.is_alive():
                th.join()
    # Wait to end threads
    printts("Waiting th_0 end...")
    if th_0 is not None:
        if th_0.is_alive():
            th_0.join()
    printts("Waiting th_1 end...")
    if th_1 is not None:
        if th_1.is_alive():
            th_1.join()
    # Close the program
    printts("All resources released.")
    printts("Exit 0")
    exit(0)


def th_close_resource_file(file_to_close):
    '''Threaded function to close resource files in parallel when closing Bot Script.'''
    file_to_close.lock.acquire()


### Signals attachment

signal(SIGTERM, signal_handler) # SIGTERM (kill pid) to signal_handler
signal(SIGINT, signal_handler)  # SIGINT (Ctrl+C) to signal_handler
signal(SIGUSR1, signal_handler) # SIGUSR1 (self-send) to signal_handler

###############################################################################
### JSON Chat Config File Functions

def get_default_config_data():
    '''Get default config data structure'''
    config_data = OrderedDict(
    [
        ("Title", CONST["INIT_TITLE"]),
        ("Link", CONST["INIT_LINK"]),
        ("Language", CONST["INIT_LANG"]),
        ("Enabled", CONST["INIT_ENABLE"]),
        ("Captcha_Chars_Mode", CONST["INIT_CAPTCHA_CHARS_MODE"]),
        ("Captcha_Time", CONST["INIT_CAPTCHA_TIME_MIN"]),
        ("Captcha_Difficulty_Level", CONST["INIT_CAPTCHA_DIFFICULTY_LEVEL"]),
        ("Restrict_Non_Text", CONST["INIT_RESTRICT_NON_TEXT_MSG"]),
        ("Rm_Result_Msg", CONST["INIT_RM_RESULT_MSG"]),
        ("Rm_Welcome_Msg", CONST["INIT_RM_WELCOME_MSG"]),
        ("Poll_Q", ""),
        ("Poll_A", []),
        ("Poll_C_A", 0),
        ("Welcome_Msg", "-"),
        ("Ignore_List", [])
    ])
    # Feed Captcha Poll Options with empty answers for expected max num
    for _ in range(0, CONST["MAX_POLL_OPTIONS"]):
        config_data["Poll_A"].append("")
    return config_data


def save_config_property(chat_id, param, value):
    '''Store actual chat configuration in file'''
    fjson_config = get_chat_config_file(chat_id)
    config_data = fjson_config.read()
    if not config_data:
        config_data = get_default_config_data()
    if (param in config_data) and (value == config_data[param]):
        return
    config_data[param] = value
    fjson_config.write(config_data)


def get_chat_config(chat_id, param):
    '''Get specific stored chat configuration property'''
    file = get_chat_config_file(chat_id)
    if file:
        config_data = file.read()
        if (not config_data) or (param not in config_data):
            config_data = get_default_config_data()
            save_config_property(chat_id, param, config_data[param])
    else:
        config_data = get_default_config_data()
        save_config_property(chat_id, param, config_data[param])
    return config_data[param]


def get_chat_config_file(chat_id):
    '''Determine chat config file from the list by ID. Get the file if exists or create it if not'''
    global files_config_list
    file = OrderedDict([("ID", chat_id), ("File", None)])
    found = False
    if files_config_list:
        for chat_file in files_config_list:
            if chat_file["ID"] == chat_id:
                file = chat_file
                found = True
                break
        if not found:
            chat_config_file_name = "{}/{}/{}".format(CONST["CHATS_DIR"], chat_id, CONST["F_CONF"])
            file["ID"] = chat_id
            file["File"] = TSjson(chat_config_file_name)
            files_config_list.append(file)
    else:
        chat_config_file_name = "{}/{}/{}".format(CONST["CHATS_DIR"], chat_id, CONST["F_CONF"])
        file["ID"] = chat_id
        file["File"] = TSjson(chat_config_file_name)
        files_config_list.append(file)
    return file["File"]

###############################################################################
### Telegram Related Functions

def tlg_send_selfdestruct_msg(bot, chat_id, message):
    '''tlg_send_selfdestruct_msg_in() with default delete time'''
    return tlg_send_selfdestruct_msg_in(bot, chat_id, message, CONST["T_DEL_MSG"])


def tlg_msg_to_selfdestruct(message):
    '''tlg_msg_to_selfdestruct_in() with default delete time'''
    tlg_msg_to_selfdestruct_in(message, CONST["T_DEL_MSG"])


def tlg_send_selfdestruct_msg_in(bot, chat_id, message, time_delete_min, **kwargs_for_send_message):
    '''Send a telegram message that will be auto-delete in specified time'''
    sent_result = tlg_send_msg(bot, chat_id, message, **kwargs_for_send_message)
    if sent_result["msg"] is None:
        return None
    tlg_msg_to_selfdestruct_in(sent_result["msg"], time_delete_min)
    return sent_result["msg"].message_id


def tlg_msg_to_selfdestruct_in(message, time_delete_min):
    '''Add a telegram message to be auto-delete in specified time'''
    global to_delete_in_time_messages_list
    # Check if provided message has all necessary attributtes
    if message is None:
        return False
    if not hasattr(message, "chat_id"):
        return False
    if not hasattr(message, "message_id"):
        return False
    if not hasattr(message, "from_user"):
        return False
    else:
        if not hasattr(message.from_user, "id"):
            return False
    # Get sent message ID and calculate delete time
    chat_id = message.chat_id
    user_id = message.from_user.id
    msg_id = message.message_id
    destroy_time = time() + (time_delete_min*60)
    # Add sent message data to to-delete messages list
    sent_msg_data = OrderedDict([("Chat_id", None), ("User_id", None),
            ("Msg_id", None), ("delete_time", None)])
    sent_msg_data["Chat_id"] = chat_id
    sent_msg_data["User_id"] = user_id
    sent_msg_data["Msg_id"] = msg_id
    sent_msg_data["delete_time"] = destroy_time
    to_delete_in_time_messages_list.append(sent_msg_data)
    return True

###############################################################################
### General Functions

def initialize_resources():
    '''Initialize resources by populating files list with chats found files'''
    global files_config_list
    # Remove old captcha directory and create it again
    if path.exists(CONST["CAPTCHAS_DIR"]):
        rmtree(CONST["CAPTCHAS_DIR"])
    makedirs(CONST["CAPTCHAS_DIR"])
    # Create allowed users file if it does not exists
    if not path.exists(CONST["F_ALLOWED_USERS"]):
        file_write(CONST["F_ALLOWED_USERS"], "")
    # Create banned groups file if it does not exists
    if not path.exists(CONST["F_BAN_GROUPS"]):
        file_write(CONST["F_BAN_GROUPS"], "")
    # Create allowed groups file if it does not exists
    if CONST["BOT_PRIVATE"]:
        if not path.exists(CONST["F_ALLOWED_GROUPS"]):
            file_write(CONST["F_ALLOWED_GROUPS"], "")
    # Create data directory if it does not exists
    if not path.exists(CONST["CHATS_DIR"]):
        makedirs(CONST["CHATS_DIR"])
    else:
        # If chats directory exists, check all subdirectories names (chats ID)
        files = listdir(CONST["CHATS_DIR"])
        for f_chat_id in files:
            # Populate config files list
            file_path = "{}/{}/{}".format(CONST["CHATS_DIR"], f_chat_id, CONST["F_CONF"])
            files_config_list.append(OrderedDict([("ID", f_chat_id),
                ("File", TSjson(file_path))]))
            # Create default configuration file if it does not exists
            if not path.exists(file_path):
                default_conf = get_default_config_data()
                for key, value in default_conf.items():
                    save_config_property(f_chat_id, key, value)
    # Load and generate URL detector regex from TLD list file
    load_urls_regex("{}/{}".format(SCRIPT_PATH, CONST["F_TLDS"]))
    # Load all languages texts
    load_texts_languages()


def load_urls_regex(file_path):
    '''Load URL detection Regex from IANA TLD list text file.'''
    tlds_str = ""
    list_file_lines = []
    try:
        with open(file_path, "r") as f:
            for line in f:
                if line is None:
                    continue
                if (line == "") or (line == "\r\n") or (line == "\r") or (line == "\n"):
                    continue
                # Ignore lines that start with # (first header line of IANA TLD list file)
                if line[0] == "#":
                    continue
                line = line.lower()
                line = line.replace("\r", "")
                line = line.replace("\n", "|")
                list_file_lines.append(line)
    except Exception as e:
        printts("Error opening file \"{}\". {}".format(file_path, str(e)))
    if len(list_file_lines) > 0:
        tlds_str = "".join(list_file_lines)
    CONST["REGEX_URLS"] = CONST["REGEX_URLS"].format(tlds_str)


def load_texts_languages():
    '''Load all texts from each language file.'''
    # Initialize all languages to english texts by default, so if
    # some language file miss some field, the english text is used
    lang_file = "{}/{}.json".format(CONST["LANG_DIR"], CONST["INIT_LANG"].lower())
    json_init_lang_texts = TSjson(lang_file).read()
    if (json_init_lang_texts is None) or (json_init_lang_texts == {}):
        printts("Error loading language \"{}\" from {}. Language file not found or bad JSON "
                "syntax.".format(CONST["INIT_LANG"].lower(), lang_file))
        printts("Exit.\n")
        exit(0)
    for lang_iso_code in TEXT:
        TEXT[lang_iso_code] = json_init_lang_texts.copy()
    # Load supported languages texts
    for lang_iso_code in TEXT:
        lang_file = "{}/{}.json".format(CONST["LANG_DIR"], lang_iso_code.lower())
        json_lang_file = TSjson(lang_file)
        json_lang_texts = json_lang_file.read()
        if (json_lang_texts is None) or (json_lang_texts == {}):
            printts("Error loading language \"{}\" from {}. Language file not found or bad JSON "
                    "sintax.".format(lang_iso_code, lang_file))
            printts("Exit.\n")
            exit(0)
        for text in json_lang_texts:
            TEXT[lang_iso_code][text] = json_lang_texts[text]
    # Check if there is some missing text in any language
    for lang_iso_code in TEXT:
        lang_iso_code = lang_iso_code.lower()
        lang_file = "{}/{}.json".format(CONST["LANG_DIR"], lang_iso_code)
        json_lang_file = TSjson(lang_file)
        json_lang_texts = json_lang_file.read()
        for text in json_init_lang_texts:
            if text not in json_lang_texts:
                printts("Warning: text \"{}\" missing from language file \"{}\".json".format(
                text, lang_iso_code))


def create_image_captcha(img_file_name, difficult_level, chars_mode):
    '''Generate an image captcha from pseudo numbers'''
    image_file_path = "{}/{}.png".format(CONST["CAPTCHAS_DIR"], img_file_name)
    # If it doesn't exists, create captchas folder to store generated captchas
    if not path.exists(CONST["CAPTCHAS_DIR"]):
        makedirs(CONST["CAPTCHAS_DIR"])
    else:
        # If the captcha file exists remove it
        if path.exists(image_file_path):
            remove(image_file_path)
    # Generate and save the captcha with a random captcha background mono-color or multi-color
    captcha = CaptchaGen.gen_captcha_image(difficult_level, chars_mode, bool(randint(0, 1)))
    image = captcha["image"]
    image.save(image_file_path, "png")
    # Return a dictionary with captcha file path and captcha resolve characters
    generated_captcha = {"image": "", "number": ""}
    generated_captcha["image"] = image_file_path
    generated_captcha["number"] = captcha["characters"]
    return generated_captcha


def num_config_poll_options(poll_options):
    '''Check how many poll options are configured.'''
    configured_options = 0
    for i in range(0, CONST["MAX_POLL_OPTIONS"]):
        if poll_options[i] != "":
            configured_options = configured_options + 1
    return configured_options


def is_user_in_ignored_list(chat_id, user):
    '''Check if user is in ignored users list.'''
    ignored_users = get_chat_config(chat_id, "Ignore_List")
    if user.id in ignored_users:
        return True
    if user.username is not None:
        user_alias = "@{}".format(user.username)
        if user_alias in ignored_users:
            return True
    return False


def is_user_in_allowed_list(user):
    '''Check if user is in global allowed list.'''
    l_white_users = file_read(CONST["F_ALLOWED_USERS"])
    if user.id in l_white_users:
        return True
    if user.username is not None:
        user_alias = "@{}".format(user.username)
        if user_alias in l_white_users:
            return True
    return False


def is_group_in_allowed_list(chat_id):
    '''Check if group is in allowed list.'''
    # True if Bot is Public
    if not CONST["BOT_PRIVATE"]:
        return True
    l_allowed_groups = file_read(CONST["F_ALLOWED_GROUPS"])
    if str(chat_id) in l_allowed_groups:
        return True
    return False


def is_group_in_banned_list(chat_id):
    '''Check if group is in banned list.'''
    l_banned_groups = file_read(CONST["F_BAN_GROUPS"])
    if str(chat_id) in l_banned_groups:
        return True
    return False


def allowed_in_this_group(bot, chat, member_added_by):
    '''Check if Bot is allowed to be used in a Chat.'''
    if not is_group_in_allowed_list(chat.id):
        printts("Warning: Bot added to not allowed group.")
        from_user_name = ""
        if member_added_by.name is not None:
            from_user_name = member_added_by.name
        else:
            from_user_name = member_added_by.full_name
        chat_link = ""
        if chat.username:
            chat_link = "@{}".format(chat.username)
<<<<<<< HEAD
        printts("{}, {}, {}, {}".format(chat_id, from_user_name, chat.title, chat_link))
        msg_text = CONST["NOT_ALLOW_GROUP"].format(CONST["BOT_OWNER"], chat_id, CONST["REPOSITORY"])
        tlg_send_msg(bot, chat_id, msg_text)
        tlg_leave_chat(bot, chat_id)
        return
    if is_group_in_banned_list(chat_id):
        printts("Warning: Bot added to banned group: {}".format(chat_id))
        tlg_leave_chat(bot, chat_id)
        return
    # Check if Free Bot Limit has been reached
    num_members = 0
    max_usr_group = CONST["FREE_LIMIT_MAX_USER_IN_GROUP"]
    chat_members_count = tlg_get_chat_members_count(bot, chat_id)
    if chat_members_count["num_members"] is not None:
        num_members = chat_members_count["num_members"]
    if num_members > max_usr_group:
        printts("Warning: Group {} with more than {} users ({} users). Leaving it...".format(
                chat_id, max_usr_group, num_members))
        msg_text = CONST["FREE_LIMIT_REACH"].format(chat_id, max_usr_group+1)
        tlg_send_msg(bot, chat_id, msg_text)
        tlg_leave_chat(bot, chat_id)
        return
    # For each new user that join or has been added
    for join_user in update_msg.new_chat_members:
        join_user_id = join_user.id
        # Get user name
        if join_user.name is not None:
            join_user_name = join_user.name
        else:
            join_user_name = join_user.full_name
        # If the user name is too long, truncate it to 35 characters
        if len(join_user_name) > 35:
            join_user_name = join_user_name[0:35]
        # Add an unicode Left to Right Mark (LRM) to user name (names fix for arabic, hebrew, etc.)
        user_name_lrm = add_lrm(join_user_name)
        # If the added user is myself (this Bot)
        if bot.id == join_user_id:
            # Get the language of the Telegram client software the Admin that has added the Bot
            # has, to assume this is the chat language and configure Bot language of this chat
=======
        printts("{}, {}, {}, {}".format(chat.id, from_user_name, chat.title,
                chat_link))
        msg_text = CONST["NOT_ALLOW_GROUP"].format(CONST["BOT_OWNER"], chat.id,
                CONST["REPOSITORY"])
        tlg_send_msg(bot, chat.id, msg_text)
        return False
    if is_group_in_banned_list(chat.id):
        printts("[{}] Warning: Bot added to banned group".format(chat.id))
        return False
    return True

###############################################################################
### Received Telegram not-command messages handlers

def chat_bot_status_change(update: Update, context: CallbackContext):
    '''Get Bot chats status changes (Bot added to group/channel,
    started/stoped conversation in private chat, etc.) event handler.'''
    # Check Bot changes
    result = tlg_extract_members_status_change(update.my_chat_member)
    if result is None:
        return
    was_member, is_member = result
    # Get chat data
    bot = context.bot
    chat = update.effective_chat
    caused_by_user = update.effective_user
    # Private Chat
    if chat.type == Chat.PRIVATE:
        return
        # Bot private conversation started
        #if not was_member and is_member:
        #    # ...
        # Bot private conversation blocked
        #elif was_member and not is_member:
        #    # ...
        #else:
        #    return
    # Groups
    elif chat.type in [Chat.GROUP, Chat.SUPERGROUP]:
        # Bot added to group
        if not was_member and is_member:
            # Check if Group is not allowed to be used by the Bot
            if not allowed_in_this_group(bot, chat, caused_by_user):
                tlg_leave_chat(bot, chat.id)
            # Get the language of the Telegram client software the Admin
            # that has added the Bot has, to assume this is the chat language
            # and configure Bot language of this chat
>>>>>>> a1823ce8
            admin_language = ""
            language_code = getattr(caused_by_user, "language_code", None)
            if language_code:
                admin_language = language_code[0:2].upper()
            if admin_language not in TEXT:
                admin_language = CONST["INIT_LANG"]
            save_config_property(chat.id, "Language", admin_language)
            # Get and save chat data
            if chat.title:
                save_config_property(chat.id, "Title", chat.title)
            if chat.username:
                chat_link = "@{}".format(chat.username)
                save_config_property(chat.id, "Link", chat_link)
            # Send bot join message
            tlg_send_msg(bot, chat.id, TEXT[admin_language]["START"])
            return
        # Bot leave/removed from group
        elif was_member and not is_member:
            # Bot leave the group
            if caused_by_user.id == bot.id:
                # Bot left the group by itself
                print("[{}] Bot leave the group".format(chat.id))
            # Bot removed from group
            else:
                print("[{}] Bot removed from group by {}".format(
                        chat.id, caused_by_user.username))
            return
        else:
            return
    # Channels
    else:
        # Bot added to channel
        if not was_member and is_member:
            # Leave it (Bot don't allowed to be used in Channels)
            printts("Bot try to be added to a channel")
            tlg_send_msg(bot, chat.id, CONST["BOT_LEAVE_CHANNEL"])
            tlg_leave_chat(bot, chat.id)
            return
        # Bot leave/removed channel
        else:
            return


def chat_member_status_change(update: Update, context: CallbackContext):
    '''Get Members chats status changes (user join/leave/added/removed to/from
    group/channel) event handler.'''
    global new_users
    bot = context.bot
    # Check members changes
    result = tlg_extract_members_status_change(update.chat_member)
    if result is None:
        return
    was_member, is_member = result
    # Ignore member leave group
    #if not is_member and was_member:
    #    return
    # Check if it is a new member join
    if was_member:
        return
    if not is_member:
        return
    # Get Chat data
    chat = update.chat_member.chat
    member_added_by = update.chat_member.from_user
    join_user = update.chat_member.new_chat_member.user
    chat_id = chat.id
    chat_type = chat.type
    # Check if Group is not allowed to be used by the Bot
    if not allowed_in_this_group(bot, chat, member_added_by):
        tlg_leave_chat(bot, chat.id)
    # Get User ID
    join_user_id = join_user.id
    # Get user name
    if join_user.name is not None:
        join_user_name = join_user.name
    else:
        join_user_name = join_user.full_name
    # If the user name is too long, truncate it to 35 characters
    if len(join_user_name) > 35:
        join_user_name = join_user_name[0:35]
    # Add an unicode Left to Right Mark (LRM) to user name (names fix
    # for arabic, hebrew, etc.)
    user_name_lrm = add_lrm(join_user_name)
    printts(" ")
    printts("[{}] New join detected: {} ({})".format(chat_id,
            join_user_name, join_user_id))
    # Get and update chat data
    chat_title = chat.title
    if chat_title:
        save_config_property(chat_id, "Title", chat_title)
    # Add an unicode Left to Right Mark (LRM) to chat title (fix for
    # arabic, hebrew, etc.)
    chat_title = add_lrm(chat_title)
    chat_link = chat.username
    if chat_link:
        chat_link = "@{}".format(chat_link)
        save_config_property(chat_id, "Link", chat_link)
    # Ignore Admins
    if tlg_user_is_admin(bot, join_user_id, chat_id):
        printts("[{}] User is an administrator.".format(chat_id))
        printts("Skipping the captcha process.")
        return
    # Ignore Members added by an Admin
    join_by_id = member_added_by.id
    if tlg_user_is_admin(bot, join_by_id, chat_id):
        printts("[{}] User has been added by an administrator.".format(
                chat_id))
        printts("Skipping the captcha process.")
        return
    # Ignore if the member that has been join the group is a Bot
    if join_user.is_bot:
        printts("[{}] User is a Bot.".format(chat_id))
        printts("Skipping the captcha process.")
        return
    # Ignore if the member that has joined is in chat ignore list
    if is_user_in_ignored_list(chat_id, join_user):
        printts("[{}] User is in ignore list.".format(chat_id))
        printts("Skipping the captcha process.")
        return
    if is_user_in_allowed_list(join_user):
        printts("[{}] User is in global allowed list.".format(chat_id))
        printts("Skipping the captcha process.")
        return
    # Check and remove previous join messages of that user (if any)
    if chat_id in new_users:
        if join_user_id in new_users[chat_id]:
            if "msg_to_rm" in new_users[chat_id][join_user_id]:
                for msg in new_users[chat_id][join_user_id]["msg_to_rm"]:
                    tlg_delete_msg(bot, chat_id, msg)
                new_users[chat_id][join_user_id]["msg_to_rm"].clear()
    # Ignore if the captcha protection is not enable in this chat
    captcha_enable = get_chat_config(chat_id, "Enabled")
    if not captcha_enable:
        printts("[{}] Captcha is not enabled in this chat".format(chat_id))
        return
    # Determine configured language and captcha settings
    lang = get_chat_config(chat_id, "Language")
    captcha_level = get_chat_config(chat_id, "Captcha_Difficulty_Level")
    captcha_mode = get_chat_config(chat_id, "Captcha_Chars_Mode")
    # selfdestruct
    captcha_timeout = get_chat_config(chat_id, "Captcha_Time")
    send_problem = False
    captcha_num = ""
    if captcha_mode == "button":
        # Send a button-only challenge
        challenge_text = TEXT[lang]["NEW_USER_BUTTON_MODE"].format(user_name_lrm,
                chat_title, str(captcha_timeout))
        # Prepare inline keyboard button to let user pass
        keyboard = [[InlineKeyboardButton(TEXT[lang]["PASS_BTN_TEXT"],
                callback_data="button_captcha {}".format(join_user_id))]]
        reply_markup = InlineKeyboardMarkup(keyboard)
        printts("[{}] Sending captcha message to {}: [button]".format(chat_id, join_user_name))
        sent_result = tlg_send_msg(bot, chat_id, challenge_text,
                reply_markup=reply_markup, timeout=40)
        if sent_result["msg"] is None:
            send_problem = True
    elif captcha_mode == "poll":
        poll_question = get_chat_config(chat_id, "Poll_Q")
        poll_options = get_chat_config(chat_id, "Poll_A")
        poll_correct_option = get_chat_config(chat_id, "Poll_C_A")
        if (poll_question == "") or (num_config_poll_options(poll_options) < 2) \
        or (poll_correct_option == 0):
            tlg_send_selfdestruct_msg(bot, chat_id,
                    TEXT[lang]["POLL_NEW_USER_NOT_CONFIG"])
            return
        # Remove empty strings from options list
        poll_options = list(filter(None, poll_options))
        # Send request to solve the poll text message
        poll_request_msg_text = TEXT[lang]["POLL_NEW_USER"].format(user_name_lrm,
            chat_title, str(captcha_timeout))
        sent_result = tlg_send_selfdestruct_msg(bot, chat_id, poll_request_msg_text)
        solve_poll_request_msg_id = None
        if sent_result is not None:
            solve_poll_request_msg_id = sent_result
        # Send the Poll
        sent_result = tlg_send_poll(bot, chat_id, poll_question,
                poll_options, poll_correct_option-1, captcha_timeout*60,
                False, Poll.QUIZ)
        if sent_result["msg"] is None:
            send_problem = True
        else:
            # Save some info about the poll the bot_data for
            # later use in receive_quiz_answer
            poll_id = sent_result["msg"].poll.id
            poll_msg_id = sent_result["msg"].message_id
            poll_data = {
                poll_id:
                {
                    "chat_id": chat_id,
                    "poll_msg_id": poll_msg_id,
                    "user_id": join_user_id,
                    "correct_option": poll_correct_option
                }
            }
            context.bot_data.update(poll_data)
    else: # Image captcha
        # Generate a pseudorandom captcha send it to telegram group and program message
        captcha = create_image_captcha(str(join_user_id), captcha_level, captcha_mode)
        captcha_num = captcha["number"]
        # Note: Img caption must be <= 1024 chars
        img_caption = TEXT[lang]["NEW_USER_CAPTCHA_CAPTION"].format(user_name_lrm,
                chat_title, str(captcha_timeout))
        # Prepare inline keyboard button to let user request another catcha
        keyboard = [[InlineKeyboardButton(TEXT[lang]["OTHER_CAPTCHA_BTN_TEXT"],
                callback_data="image_captcha {}".format(join_user_id))]]
        reply_markup = InlineKeyboardMarkup(keyboard)
        printts("[{}] Sending captcha message to {}: {}...".format(chat_id, join_user_name, \
                captcha_num))
        sent_result = tlg_send_image(bot, chat_id, open(captcha["image"],"rb"), img_caption,
                reply_markup=reply_markup)
        if sent_result["msg"] is None:
            send_problem = True
        # Remove sent captcha image file from file system
        if path.exists(captcha["image"]):
            remove(captcha["image"])
    if not send_problem:
        # Add sent captcha message to self-destruct list
        if sent_result["msg"] is not None:
            tlg_msg_to_selfdestruct_in(sent_result["msg"], captcha_timeout+0.5)
        # Default user join data
        join_data = \
        {
            "user_name": join_user_name,
            "captcha_num": captcha_num,
            "join_time": time(),
            "join_retries": 1,
            "kicked_ban": False
        }
        # Create dict keys for new user
        if chat_id not in new_users:
            new_users[chat_id] = {}
        if join_user_id not in new_users[chat_id]:
            new_users[chat_id][join_user_id] = {}
        if "join_data" not in new_users[chat_id][join_user_id]:
            new_users[chat_id][join_user_id]["join_data"] = {}
        if "join_msg" not in new_users[chat_id][join_user_id]:
            new_users[chat_id][join_user_id]["join_msg"] = None
        if "msg_to_rm" not in new_users[chat_id][join_user_id]:
            new_users[chat_id][join_user_id]["msg_to_rm"] = []
        # Check if this user was before in the chat without solve the captcha
        # and restore previous join_retries
        if len(new_users[chat_id][join_user_id]["join_data"]) != 0:
            join_data["join_retries"] = new_users[chat_id][join_user_id]["join_data"]["join_retries"]
        # Add new user join data and messages to be removed
        new_users[chat_id][join_user_id]["join_data"] = join_data
        if update.message:
            new_users[chat_id][join_user_id]["join_msg"] = update.message.message_id
        if sent_result["msg"]:
            new_users[chat_id][join_user_id]["msg_to_rm"].append(sent_result["msg"].message_id)
        if (captcha_mode == "poll") and (solve_poll_request_msg_id is not None):
            new_users[chat_id][join_user_id]["msg_to_rm"].append(solve_poll_request_msg_id)
        printts("[{}] Captcha send process complete.".format(chat_id))
        printts(" ")


def msg_notext(update: Update, context: CallbackContext):
    '''All non-text messages handler.'''
    bot = context.bot
    # Get message data
    update_msg = getattr(update, "message", None)
    if update_msg is None:
        update_msg = getattr(update, "edited_message", None)
    if update_msg is None:
        update_msg = getattr(update, "channel_post", None)
        if update_msg is not None:
            chat = getattr(update_msg, "chat", None)
            if chat is not None:
                return
        print("Warning: Received an unexpected no-text update.")
        print(update)
        return
    chat_id = getattr(update_msg, "chat_id", None)
    if chat_id is None:
        print("Warning: Received an unexpected no-text update without chat id.")
        print(update)
        return
    chat = getattr(update_msg, "chat", None)
    if chat is None:
        print("Warning: Received an unexpected no-text update without chat.")
        print(update)
        return
    # Ignore if message comes from a private chat
    if chat.type == "private":
        return
    # Ignore if message comes from a channel
    if chat.type == "channel":
        return
    # Ignore if captcha protection is not enable in this chat
    captcha_enable = get_chat_config(chat_id, "Enabled")
    if not captcha_enable:
        return
    # Ignore if msg not from a new user that needs to solve the captcha
    user_id = update_msg.from_user.id
    if chat_id not in new_users:
        return
    if user_id not in new_users[chat_id]:
        return
    # Get username, if has an alias, just use the alias
    user_name = update_msg.from_user.full_name
    if update_msg.from_user.username is not None:
        user_name = "@{}".format(update_msg.from_user.username)
    # Remove send message and notify that not text messages are not allowed until solve captcha
    msg_id = update_msg.message_id
    printts("[{}] Removing non-text message sent by {}".format(chat_id, user_name))
    tlg_delete_msg(bot, chat_id, msg_id)
    lang = get_chat_config(chat_id, "Language")
    bot_msg = TEXT[lang]["NOT_TEXT_MSG_ALLOWED"].format(user_name)
    tlg_send_selfdestruct_msg(bot, chat_id, bot_msg)


def msg_nocmd(update: Update, context: CallbackContext):
    '''Non-command text messages handler'''
    global new_users
    bot = context.bot
    # Get message data
    update_msg = getattr(update, "message", None)
    if update_msg is None:
        update_msg = getattr(update, "edited_message", None)
    if update_msg is None:
        update_msg = getattr(update, "channel_post", None)
        if update_msg is not None:
            chat = getattr(update_msg, "chat", None)
            if chat is not None:
                return
        print("Warning: Received an unexpected no-command update.")
        print(update)
        return
    chat_id = getattr(update_msg, "chat_id", None)
    if chat_id is None:
        print("Warning: Received an unexpected no-command update without chat id.")
        print(update)
        return
    chat = getattr(update_msg, "chat", None)
    if chat is None:
        print("Warning: Received an unexpected no-command update without chat.")
        print(update)
        return
    # Ignore if message comes from a private chat
    if chat.type == "private":
        return
    # Ignore if message comes from a channel
    if chat.type == "channel":
        return
    # Ignore if captcha protection is not enable in this chat
    captcha_enable = get_chat_config(chat_id, "Enabled")
    if not captcha_enable:
        return
    # If message doesnt has text, check for caption fields (for no text msgs and resended ones)
    msg_text = getattr(update_msg, "text", None)
    if msg_text is None:
        msg_text = getattr(update_msg, "caption_html", None)
    if msg_text is None:
        msg_text = getattr(update_msg, "caption", None)
    # Check if message has a text link (embedded url in text) and get it
    msg_entities = getattr(update_msg, "entities", None)
    if msg_entities is None:
        msg_entities = []
    for entity in msg_entities:
        url = getattr(entity, "url", None)
        if url is not None:
            if url != "":
                if msg_text is None:
                    msg_text = url
                else:
                    msg_text = "{} [{}]".format(msg_text, url)
                break
    # Get others message data
    user_id = update_msg.from_user.id
    msg_id = update_msg.message_id
    # Get and update chat data
    chat_title = chat.title
    if chat_title:
        save_config_property(chat_id, "Title", chat_title)
    chat_link = chat.username
    if chat_link:
        chat_link = "@{}".format(chat_link)
        save_config_property(chat_id, "Link", chat_link)
    user_name = update_msg.from_user.full_name
    # If has an alias, just use the alias
    if update_msg.from_user.username is not None:
        user_name = "@{}".format(update_msg.from_user.username)
    # Set default text message if not received
    if msg_text is None:
        msg_text = "[Not a text message]"
    # Ignore if message is not from a new user that has not completed the captcha yet
    if chat_id not in new_users:
        return
    if user_id not in new_users[chat_id]:
        return
    # Get Chat settings
    lang = get_chat_config(chat_id, "Language")
    rm_result_msg = get_chat_config(chat_id, "Rm_Result_Msg")
    captcha_mode = get_chat_config(chat_id, "Captcha_Chars_Mode")
    # Check for Spam (check if the message contains any URL or alias)
    has_url = re.findall(CONST["REGEX_URLS"], msg_text)
    has_alias = tlg_alias_in_string(msg_text)
    if has_url or has_alias:
        printts("[{}] Spammer detected: {}.".format(chat_id, user_name))
        printts("[{}] Removing spam message: {}.".format(chat_id, msg_text))
        captcha_timeout = get_chat_config(chat_id, "Captcha_Time")
        # Try to remove the message and notify detection
        delete_result = tlg_delete_msg(bot, chat_id, msg_id)
        if delete_result["error"] == "":
            bot_msg = TEXT[lang]["SPAM_DETECTED_RM"].format(user_name)
            tlg_send_selfdestruct_msg_in(bot, chat_id, bot_msg, captcha_timeout)
        # Check if message cant be removed due to not delete msg privileges
        elif delete_result["error"] == "Message can't be deleted":
            bot_msg = TEXT[lang]["SPAM_DETECTED_NOT_RM"].format(user_name)
            tlg_send_selfdestruct_msg_in(bot, chat_id, bot_msg, captcha_timeout)
        else:
            printts("Message can't be deleted.")
        return
    # End here if no image captcha mode
    if captcha_mode not in { "nums", "hex", "ascii" }:
        return
    # Check if the expected captcha solve number is in the message
    printts("[{}] Received captcha reply from {}: {}".format(chat_id, user_name, msg_text))
    if new_users[chat_id][user_id]["join_data"]["captcha_num"].lower() in msg_text.lower():
        # Remove join messages
        printts("[{}] Captcha solved by {}".format(chat_id, user_name))
        for msg in new_users[chat_id][user_id]["msg_to_rm"]:
            tlg_delete_msg(bot, chat_id, msg)
        new_users[chat_id][user_id]["msg_to_rm"].clear()
        del new_users[chat_id][user_id]
        # Remove user captcha numbers message
        tlg_delete_msg(bot, chat_id, msg_id)
        bot_msg = TEXT[lang]["CAPTCHA_SOLVED"].format(user_name)
        # Send message solve message
        if rm_result_msg:
            tlg_send_selfdestruct_msg(bot, chat_id, bot_msg)
        else:
            tlg_send_msg(bot, chat_id, bot_msg)
        # Check for custom welcome message and send it
        welcome_msg = get_chat_config(chat_id, "Welcome_Msg").format(escape_markdown(user_name))
        if welcome_msg != "-":
            # Send the message as Markdown
            rm_welcome_msg = get_chat_config(chat_id, "Rm_Welcome_Msg")
            if rm_welcome_msg:
                sent_result = tlg_send_selfdestruct_msg_in(bot, chat_id, welcome_msg,
                        CONST["T_DEL_WELCOME_MSG"], parse_mode="MARKDOWN")
            else:
                sent_result = tlg_send_msg(bot, chat_id, welcome_msg, "MARKDOWN")
            if sent_result is None:
                printts("[{}] Error: Can't send the welcome message.".format(chat_id))
        # Check for send just text message option and apply user restrictions
        restrict_non_text_msgs = get_chat_config(chat_id, "Restrict_Non_Text")
        # Restrict for 1 day
        if restrict_non_text_msgs == 1:
            tomorrow_epoch = get_unix_epoch() + CONST["T_RESTRICT_NO_TEXT_MSG"]
            tlg_restrict_user(bot, chat_id, user_id, send_msg=True, send_media=False,
                send_stickers_gifs=False, insert_links=False, send_polls=False,
                invite_members=False, pin_messages=False, change_group_info=False,
                until_date=tomorrow_epoch)
        # Restrict forever
        elif restrict_non_text_msgs == 2:
            tlg_restrict_user(bot, chat_id, user_id, send_msg=True, send_media=False,
                send_stickers_gifs=False, insert_links=False, send_polls=False,
                invite_members=False, pin_messages=False, change_group_info=False)
    # The provided message doesn't has the valid captcha number
    else:
        # Check if the message has 4 chars
        if len(msg_text) == 4:
            sent_msg_id = tlg_send_selfdestruct_msg(bot, chat_id, TEXT[lang]["CAPTCHA_INCORRECT_0"])
            new_users[chat_id][user_id]["msg_to_rm"].append(msg_id)
            new_users[chat_id][user_id]["msg_to_rm"].append(sent_msg_id)
        else:
            # Check if the message was just a 4 numbers msg
            if is_int(msg_text):
                sent_msg_id = tlg_send_selfdestruct_msg(bot, chat_id, TEXT[lang]["CAPTCHA_INCORRECT_1"])
                new_users[chat_id][user_id]["msg_to_rm"].append(msg_id)
                new_users[chat_id][user_id]["msg_to_rm"].append(sent_msg_id)
    printts("[{}] Captcha reply process complete.".format(chat_id))
    printts(" ")


def receive_poll_answer(update: Update, context: CallbackContext):
    '''User poll vote received'''
    global new_users
    bot = context.bot
    active_polls = context.bot_data
    poll_id = update.poll_answer.poll_id
    from_user = update.poll_answer.user
    option_answer = update.poll_answer.option_ids[0] + 1
    msg_text = "User {} select poll option {}".format(from_user.username, option_answer)
    print(msg_text)
    # Ignore any Poll vote that comes from unexpected poll
    if poll_id not in active_polls:
        return
    poll_data = active_polls[poll_id]
    # Ignore Poll votes that doesn't come from expected user in captcha process
    if from_user.id != poll_data["user_id"]:
        return
    # Handle poll vote
    chat_id = poll_data["chat_id"]
    user_id = poll_data["user_id"]
    poll_msg_id = poll_data["poll_msg_id"]
    poll_correct_option = poll_data["correct_option"]
    # The vote come from expected user, let's stop the Poll
    tlg_stop_poll(bot, chat_id, poll_msg_id)
    # Get user name (if has an alias, just use the alias)
    user_name = from_user.full_name
    if from_user.username is not None:
        user_name = "@{}".format(from_user.username)
    # Get chat settings
    lang = get_chat_config(chat_id, "Language")
    rm_result_msg = get_chat_config(chat_id, "Rm_Result_Msg")
    rm_welcome_msg = get_chat_config(chat_id, "Rm_Welcome_Msg")
    welcome_msg = get_chat_config(chat_id, "Welcome_Msg").format(escape_markdown(user_name))
    restrict_non_text_msgs = get_chat_config(chat_id, "Restrict_Non_Text")
    # Wait 3s to let poll animation be shown
    sleep(3)
    # Remove previous join messages
    for msg in new_users[chat_id][user_id]["msg_to_rm"]:
        tlg_delete_msg(bot, chat_id, msg)
    new_users[chat_id][user_id]["msg_to_rm"].clear()
    # Check if user vote the correct option
    if option_answer == poll_correct_option:
        printts("[{}] User {} solved a poll challenge.".format(chat_id, user_name))
        bot_msg = TEXT[lang]["CAPTCHA_SOLVED"].format(user_name)
        if rm_result_msg:
            tlg_send_selfdestruct_msg(bot, chat_id, bot_msg)
        else:
            tlg_send_msg(bot, chat_id, bot_msg)
        del new_users[chat_id][user_id]
        # Check for custom welcome message and send it
        if welcome_msg != "-":
            if rm_welcome_msg:
                sent_result = tlg_send_selfdestruct_msg_in(bot, chat_id, welcome_msg,
                        CONST["T_DEL_WELCOME_MSG"], parse_mode="MARKDOWN")
            else:
                sent_result = tlg_send_msg(bot, chat_id, welcome_msg, "MARKDOWN")
            if sent_result is None:
                printts("[{}] Error: Can't send the welcome message.".format(chat_id))
        # Check for send just text message option and apply user restrictions
        if restrict_non_text_msgs == 1: # Restrict for 1 day
            tomorrow_epoch = get_unix_epoch() + CONST["T_RESTRICT_NO_TEXT_MSG"]
            tlg_restrict_user(bot, chat_id, user_id, send_msg=True, send_media=False,
                send_stickers_gifs=False, insert_links=False, send_polls=False,
                invite_members=False, pin_messages=False, change_group_info=False,
                until_date=tomorrow_epoch)
        elif restrict_non_text_msgs == 2: # Restrict forever
            tlg_restrict_user(bot, chat_id, user_id, send_msg=True, send_media=False,
                send_stickers_gifs=False, insert_links=False, send_polls=False,
                invite_members=False, pin_messages=False, change_group_info=False)
    else:
        # Notify captcha fail
        printts("[{}] User {} fail a poll challenge.".format(chat_id, user_name))
        bot_msg = TEXT[lang]["CAPTCHA_POLL_FAIL_0"].format(user_name)
        sent_msg_id = None
        if rm_result_msg:
            sent_result = tlg_send_msg(bot, chat_id, bot_msg)
            if sent_result["msg"] is not None:
                sent_msg_id = sent_result["msg"].message_id
        else:
            tlg_send_msg(bot, chat_id, bot_msg)
        # Wait 10s
        sleep(10)
        # Try to kick the user
        kick_result = tlg_kick_user(bot, chat_id, user_id)
        if kick_result["error"] == "":
            # Kick success
            msg_text = TEXT[lang]["CAPTCHA_POLL_FAIL_1"].format(user_name)
            # Send kicked message
            if rm_result_msg:
                tlg_send_selfdestruct_msg(bot, chat_id, msg_text)
            else:
                tlg_send_msg(bot, chat_id, msg_text)
        else:
            # Kick fail
            printts("[{}] Unable to kick".format(chat_id))
            if (kick_result["error"] == "The user has left the group") or \
                    (kick_result["error"] == "The user was already kicked"):
                # The user is not in the chat
                msg_text = TEXT[lang]["NEW_USER_KICK_NOT_IN_CHAT"].format(user_name)
                if rm_result_msg:
                    tlg_send_selfdestruct_msg(bot, chat_id, msg_text)
                else:
                    tlg_send_msg(bot, chat_id, msg_text)
            elif kick_result["error"] == "Not enough rights to restrict/unrestrict chat member":
                # Bot has no privileges to kick
                msg_text = TEXT[lang]["NEW_USER_KICK_NOT_RIGHTS"].format(user_name)
                # Send no rights for kick message without auto-remove
                tlg_send_msg(bot, chat_id, msg_text)
            else:
                # For other reason, the Bot can't ban
                msg_text = TEXT[lang]["BOT_CANT_KICK"].format(user_name)
                if rm_result_msg:
                    tlg_send_selfdestruct_msg(bot, chat_id, msg_text)
                else:
                    tlg_send_msg(bot, chat_id, msg_text)
        # Remove user from captcha process
        del new_users[chat_id][user_id]
        # Remove fail message
        if sent_msg_id is not None:
            tlg_delete_msg(bot, chat_id, sent_msg_id)
    printts("[{}] Poll captcha process complete.".format(chat_id))
    printts(" ")


def key_inline_keyboard(update: Update, context: CallbackContext):
    '''Inline Keyboard button pressed handler'''
    bot = context.bot
    query = update.callback_query
    # Confirm query received
    query_ans_result = tlg_answer_callback_query(bot, query)
    if query_ans_result["error"] != "":
        return
    # Convert query provided data into list
    button_data = query.data.split(" ")
    # Ignore if the query data unexpected or comes from an unexpected user
    if (len(button_data) < 2) or (button_data[1] != str(query.from_user.id)):
        return
    # Get type of inline keyboard button pressed and user ID associated to that button
    key_pressed = button_data[0]
    # Check and handle "request new img captcha" or "button captcha challenge" buttons
    if "image_captcha" in key_pressed:
        button_request_captcha(bot, query)
    elif "button_captcha" in key_pressed:
        button_request_pass(bot, query)


def button_request_captcha(bot, query):
    '''Button "Another captcha" pressed handler'''
    global new_users
    # Get query data
    chat_id = query.message.chat_id
    user_id = query.from_user.id
    msg_id = query.message.message_id
    user_name = query.from_user.full_name
    # If has an alias, just use the alias
    if query.from_user.username is not None:
        user_name = "@{}".format(query.from_user.username)
    chat_title = query.message.chat.title
    # Add an unicode Left to Right Mark (LRM) to chat title (fix for arabic, hebrew, etc.)
    chat_title = add_lrm(chat_title)
    # Ignore if message is not from a new user that has not completed the captcha yet
    if chat_id not in new_users:
        return
    if user_id not in new_users[chat_id]:
        return
    # Get chat language
    lang = get_chat_config(chat_id, "Language")
    printts("[{}] User {} requested a new captcha.".format(chat_id, user_name))
    # Prepare inline keyboard button to let user request another catcha
    keyboard = [[InlineKeyboardButton(TEXT[lang]["OTHER_CAPTCHA_BTN_TEXT"],
            callback_data="image_captcha {}".format(str(query.from_user.id)))]]
    reply_markup = InlineKeyboardMarkup(keyboard)
    # Get captcha timeout and set image caption
    captcha_timeout = get_chat_config(chat_id, "Captcha_Time")
    img_caption = TEXT[lang]["NEW_USER_CAPTCHA_CAPTION"].format(user_name,
            chat_title, str(captcha_timeout))
    # Get current chat configurations
    captcha_level = get_chat_config(chat_id, "Captcha_Difficulty_Level")
    captcha_mode = get_chat_config(chat_id, "Captcha_Chars_Mode")
    # Use nums mode if captcha_mode was changed while captcha was in progress
    if captcha_mode not in { "nums", "hex", "ascii" }:
        captcha_mode = "nums"
    # Generate a new captcha and edit previous captcha image message with this one
    captcha = create_image_captcha(str(user_id), captcha_level, captcha_mode)
    printts("[{}] Sending new captcha message: {}...".format(chat_id, captcha["number"]))
    input_media = InputMediaPhoto(media=open(captcha["image"], "rb"), caption=img_caption)
    edit_result = tlg_edit_msg_media(bot, chat_id, msg_id, media=input_media,
        reply_markup=reply_markup, timeout=20)
    if edit_result["error"] == "":
        # Set and modified to new expected captcha number
        new_users[chat_id][user_id]["join_data"]["captcha_num"] = captcha["number"]
        # Remove sent captcha image file from file system
        if path.exists(captcha["image"]):
            remove(captcha["image"])
    printts("[{}] New captcha request process complete.".format(chat_id))
    printts(" ")


def button_request_pass(bot, query):
    '''Button "I'm not a bot" pressed handler'''
    global new_users
    # Get query data
    chat_id = query.message.chat_id
    user_id = query.from_user.id
    user_name = query.from_user.full_name
    # If has an alias, just use the alias
    if query.from_user.username is not None:
        user_name = "@{}".format(query.from_user.username)
    chat_title = query.message.chat.title
    # Add an unicode Left to Right Mark (LRM) to chat title (fix for arabic, hebrew, etc.)
    chat_title = add_lrm(chat_title)
    # Ignore if request doesn't come from a new user in captcha process
    if chat_id not in new_users:
        return
    if user_id not in new_users[chat_id]:
        return
    # Get chat settings
    lang = get_chat_config(chat_id, "Language")
    rm_result_msg = get_chat_config(chat_id, "Rm_Result_Msg")
    # Remove previous join messages
    for msg in new_users[chat_id][user_id]["msg_to_rm"]:
        tlg_delete_msg(bot, chat_id, msg)
    new_users[chat_id][user_id]["msg_to_rm"].clear()
    # Send message solve message
    printts("[{}] User {} solved a button-only challenge.".format(chat_id, user_name))
    bot_msg = TEXT[lang]["CAPTCHA_SOLVED"].format(user_name)
    if rm_result_msg:
        tlg_send_selfdestruct_msg(bot, chat_id, bot_msg)
    else:
        tlg_send_msg(bot, chat_id, bot_msg)
    del new_users[chat_id][user_id]
    # Check for custom welcome message and send it
    welcome_msg = get_chat_config(chat_id, "Welcome_Msg").format(escape_markdown(user_name))
    if welcome_msg != "-":
        # Send the message as Markdown
        rm_welcome_msg = get_chat_config(chat_id, "Rm_Welcome_Msg")
        if rm_welcome_msg:
            sent_result = tlg_send_selfdestruct_msg_in(bot, chat_id, welcome_msg,
                    CONST["T_DEL_WELCOME_MSG"], parse_mode="MARKDOWN")
        else:
            sent_result = tlg_send_msg(bot, chat_id, welcome_msg, "MARKDOWN")
        if sent_result is None:
            printts("[{}] Error: Can't send the welcome message.".format(chat_id))
    # Check for send just text message option and apply user restrictions
    restrict_non_text_msgs = get_chat_config(chat_id, "Restrict_Non_Text")
    # Restrict for 1 day
    if restrict_non_text_msgs == 1:
        tomorrow_epoch = get_unix_epoch() + CONST["T_RESTRICT_NO_TEXT_MSG"]
        tlg_restrict_user(bot, chat_id, user_id, send_msg=True, send_media=False,
            send_stickers_gifs=False, insert_links=False, send_polls=False,
            invite_members=False, pin_messages=False, change_group_info=False,
            until_date=tomorrow_epoch)
    # Restrict forever
    elif restrict_non_text_msgs == 2:
        tlg_restrict_user(bot, chat_id, user_id, send_msg=True, send_media=False,
            send_stickers_gifs=False, insert_links=False, send_polls=False,
            invite_members=False, pin_messages=False, change_group_info=False)
    printts("[{}] Button-only challenge pass request process complete.".format(chat_id))
    printts(" ")

###############################################################################
### Received Telegram command messages handlers

def cmd_start(update: Update, context: CallbackContext):
    '''Command /start message handler'''
    bot = context.bot
    # Ignore command if it was a edited message
    update_msg = getattr(update, "message", None)
    if update_msg is None:
        return
    chat_id = update_msg.chat_id
    chat_type = update_msg.chat.type
    if chat_type == "private":
        tlg_send_msg(bot, chat_id, TEXT["EN"]["START"])
    else:
        lang = get_chat_config(chat_id, "Language")
        tlg_msg_to_selfdestruct(update_msg)
        tlg_send_selfdestruct_msg(bot, chat_id, TEXT[lang]["START"])


def cmd_help(update: Update, context: CallbackContext):
    '''Command /help message handler'''
    bot = context.bot
    # Ignore command if it was a edited message
    update_msg = getattr(update, "message", None)
    if update_msg is None:
        return
    chat_id = update_msg.chat_id
    chat_type = update_msg.chat.type
    if chat_type == "private":
        tlg_send_msg(bot, chat_id, TEXT["EN"]["HELP"])
    else:
        lang = get_chat_config(chat_id, "Language")
        tlg_msg_to_selfdestruct(update_msg)
        tlg_send_selfdestruct_msg(bot, chat_id, TEXT[lang]["HELP"])


def cmd_commands(update: Update, context: CallbackContext):
    '''Command /commands message handler'''
    bot = context.bot
    # Ignore command if it was a edited message
    update_msg = getattr(update, "message", None)
    if update_msg is None:
        return
    chat_id = update_msg.chat_id
    chat_type = update_msg.chat.type
    if chat_type == "private":
        tlg_send_msg(bot, chat_id, TEXT["EN"]["COMMANDS"])
    else:
        lang = get_chat_config(chat_id, "Language")
        tlg_msg_to_selfdestruct(update_msg)
        tlg_send_selfdestruct_msg(bot, chat_id, TEXT[lang]["COMMANDS"])


def cmd_language(update: Update, context: CallbackContext):
    '''Command /language message handler'''
    bot = context.bot
    args = context.args
    # Ignore command if it was a edited message
    update_msg = getattr(update, "message", None)
    if update_msg is None:
        return
    chat_id = update_msg.chat_id
    user_id = update_msg.from_user.id
    chat_type = update_msg.chat.type
    # Check and deny usage in private chat
    if chat_type == "private":
        tlg_send_msg(bot, chat_id, CONST["CMD_NOT_ALLOW_PRIVATE"])
        return
    # Set user command message to be deleted by Bot in default time
    tlg_msg_to_selfdestruct(update_msg)
    # Get actual chat configured language
    lang = get_chat_config(chat_id, "Language")
    # Check if command was execute by an Admin
    is_admin = tlg_user_is_admin(bot, user_id, chat_id)
    if is_admin is None:
        tlg_send_selfdestruct_msg(bot, chat_id, TEXT[lang]["CAN_NOT_GET_ADMINS"])
        return
    if not is_admin:
        tlg_send_selfdestruct_msg(bot, chat_id, TEXT[lang]["CMD_NOT_ALLOW"])
        return
    # Check if no argument was provided with the command
    if len(args) == 0:
        msg_text = TEXT[lang]["LANG_NOT_ARG"].format(CONST["SUPPORTED_LANGS_CMDS"])
        tlg_send_selfdestruct_msg(bot, chat_id, msg_text)
        return
    # Get and configure chat to provided language
    lang_provided = args[0].upper()
    if lang_provided in TEXT:
        if lang_provided != lang:
            lang = lang_provided
            save_config_property(chat_id, "Language", lang)
            msg_text = TEXT[lang]["LANG_CHANGE"]
        else:
            msg_text = TEXT[lang]["LANG_SAME"].format(CONST["SUPPORTED_LANGS_CMDS"])
    else:
        msg_text = TEXT[lang]["LANG_BAD_LANG"].format(CONST["SUPPORTED_LANGS_CMDS"])
    tlg_send_selfdestruct_msg(bot, chat_id, msg_text)


def cmd_time(update: Update, context: CallbackContext):
    '''Command /time message handler'''
    bot = context.bot
    args = context.args
    # Ignore command if it was a edited message
    update_msg = getattr(update, "message", None)
    if update_msg is None:
        return
    chat_id = update_msg.chat_id
    user_id = update_msg.from_user.id
    chat_type = update_msg.chat.type
    # Check and deny usage in private chat
    if chat_type == "private":
        tlg_send_msg(bot, chat_id, CONST["CMD_NOT_ALLOW_PRIVATE"])
        return
    # Set user command message to be deleted by Bot in default time
    tlg_msg_to_selfdestruct(update_msg)
    # Get actual chat configured language
    lang = get_chat_config(chat_id, "Language")
    # Check if command was execute by an Admin
    is_admin = tlg_user_is_admin(bot, user_id, chat_id)
    if is_admin is None:
        tlg_send_selfdestruct_msg(bot, chat_id, TEXT[lang]["CAN_NOT_GET_ADMINS"])
        return
    if not is_admin:
        tlg_send_selfdestruct_msg(bot, chat_id, TEXT[lang]["CMD_NOT_ALLOW"])
        return
    # Check if no argument was provided with the command
    if len(args) == 0:
        tlg_send_selfdestruct_msg(bot, chat_id, TEXT[lang]["TIME_NOT_ARG"])
        return
    # Get and configure chat to provided captcha time
    if is_int(args[0]):
        new_time = int(args[0])
        if new_time < 1:
            new_time = 1
        if new_time <= 20:
            save_config_property(chat_id, "Captcha_Time", new_time)
            msg_text = TEXT[lang]["TIME_CHANGE"].format(new_time)
        else:
            msg_text = TEXT[lang]["TIME_MAX_NOT_ALLOW"]
    else:
        msg_text = TEXT[lang]["TIME_NOT_NUM"]
    tlg_send_selfdestruct_msg(bot, chat_id, msg_text)


def cmd_difficulty(update: Update, context: CallbackContext):
    '''Command /difficulty message handler'''
    bot = context.bot
    args = context.args
    # Ignore command if it was a edited message
    update_msg = getattr(update, "message", None)
    if update_msg is None:
        return
    chat_id = update_msg.chat_id
    user_id = update_msg.from_user.id
    chat_type = update_msg.chat.type
    # Check and deny usage in private chat
    if chat_type == "private":
        tlg_send_msg(bot, chat_id, CONST["CMD_NOT_ALLOW_PRIVATE"])
        return
    # Set user command message to be deleted by Bot in default time
    tlg_msg_to_selfdestruct(update_msg)
    # Get actual chat configured language
    lang = get_chat_config(chat_id, "Language")
    # Check if command was execute by an Admin
    is_admin = tlg_user_is_admin(bot, user_id, chat_id)
    if is_admin is None:
        tlg_send_selfdestruct_msg(bot, chat_id, TEXT[lang]["CAN_NOT_GET_ADMINS"])
        return
    if not is_admin:
        tlg_send_selfdestruct_msg(bot, chat_id, TEXT[lang]["CMD_NOT_ALLOW"])
        return
    # Check if no argument was provided with the command
    if len(args) == 0:
        tlg_send_selfdestruct_msg(bot, chat_id, TEXT[lang]["DIFFICULTY_NOT_ARG"])
        return
    # Get and configure chat to provided captcha difficulty
    if is_int(args[0]):
        new_difficulty = int(args[0])
        if new_difficulty < 1:
            new_difficulty = 1
        if new_difficulty > 5:
            new_difficulty = 5
        save_config_property(chat_id, "Captcha_Difficulty_Level", new_difficulty)
        bot_msg = TEXT[lang]["DIFFICULTY_CHANGE"].format(new_difficulty)
    else:
        bot_msg = TEXT[lang]["DIFFICULTY_NOT_NUM"]
    tlg_send_selfdestruct_msg(bot, chat_id, bot_msg)


def cmd_captcha_mode(update: Update, context: CallbackContext):
    '''Command /captcha_mode message handler'''
    bot = context.bot
    args = context.args
    # Ignore command if it was a edited message
    update_msg = getattr(update, "message", None)
    if update_msg is None:
        return
    chat_id = update_msg.chat_id
    user_id = update_msg.from_user.id
    chat_type = update_msg.chat.type
    # Check and deny usage in private chat
    if chat_type == "private":
        tlg_send_msg(bot, chat_id, CONST["CMD_NOT_ALLOW_PRIVATE"])
        return
    # Set user command message to be deleted by Bot in default time
    tlg_msg_to_selfdestruct(update_msg)
    # Get actual chat configured language
    lang = get_chat_config(chat_id, "Language")
    # Check if command was execute by an Admin
    is_admin = tlg_user_is_admin(bot, user_id, chat_id)
    if is_admin is None:
        tlg_send_selfdestruct_msg(bot, chat_id, TEXT[lang]["CAN_NOT_GET_ADMINS"])
        return
    if not is_admin:
        tlg_send_selfdestruct_msg(bot, chat_id, TEXT[lang]["CMD_NOT_ALLOW"])
        return
    # Check if no argument was provided with the command
    if len(args) == 0:
        tlg_send_selfdestruct_msg(bot, chat_id, TEXT[lang]["CAPTCHA_MODE_NOT_ARG"])
        return
    # Get and configure chat to provided captcha mode
    new_captcha_mode = args[0]
    if new_captcha_mode in { "poll", "button", "nums", "hex", "ascii" }:
        save_config_property(chat_id, "Captcha_Chars_Mode", new_captcha_mode)
        bot_msg = TEXT[lang]["CAPTCHA_MODE_CHANGE"].format(new_captcha_mode)
    else:
        bot_msg = TEXT[lang]["CAPTCHA_MODE_INVALID"]
    tlg_send_selfdestruct_msg(bot, chat_id, bot_msg)


def cmd_welcome_msg(update: Update, context: CallbackContext):
    '''Command /welcome_msg message handler'''
    bot = context.bot
    args = context.args
    # Ignore command if it was a edited message
    update_msg = getattr(update, "message", None)
    if update_msg is None:
        return
    chat_id = update_msg.chat_id
    user_id = update_msg.from_user.id
    chat_type = update_msg.chat.type
    # Check and deny usage in private chat
    if chat_type == "private":
        tlg_send_msg(bot, chat_id, CONST["CMD_NOT_ALLOW_PRIVATE"])
        return
    # Set user command message to be deleted by Bot in default time
    tlg_msg_to_selfdestruct(update_msg)
    # Get actual chat configured language
    lang = get_chat_config(chat_id, "Language")
    # Check if command was execute by an Admin
    is_admin = tlg_user_is_admin(bot, user_id, chat_id)
    if is_admin is None:
        tlg_send_selfdestruct_msg(bot, chat_id, TEXT[lang]["CAN_NOT_GET_ADMINS"])
        return
    if not is_admin:
        tlg_send_selfdestruct_msg(bot, chat_id, TEXT[lang]["CMD_NOT_ALLOW"])
        return
    # Check if no argument was provided with the command
    if len(args) == 0:
        tlg_send_selfdestruct_msg(bot, chat_id, TEXT[lang]["WELCOME_MSG_SET_NOT_ARG"])
        return
    # Get welcome message in markdown and remove "/Welcome_msg " text from it
    welcome_msg = update.message.text_markdown_v2[14:]
    welcome_msg = welcome_msg.replace("{", "{{")
    welcome_msg = welcome_msg.replace("}", "}}")
    welcome_msg = welcome_msg.replace("$user", "{0}")
    welcome_msg = welcome_msg[:CONST["MAX_WELCOME_MSG_LENGTH"]]
    if welcome_msg == "disable":
        welcome_msg = '-'
        bot_msg = TEXT[lang]["WELCOME_MSG_UNSET"]
    else:
        bot_msg = TEXT[lang]["WELCOME_MSG_SET"]
    save_config_property(chat_id, "Welcome_Msg", welcome_msg)
    tlg_send_selfdestruct_msg(bot, chat_id, bot_msg)


def cmd_captcha_poll(update: Update, context: CallbackContext):
    '''Command /captcha_poll message handler'''
    bot = context.bot
    args = context.args
    # Ignore command if it was a edited message
    update_msg = getattr(update, "message", None)
    if update_msg is None:
        return
    chat_id = update_msg.chat_id
    user_id = update_msg.from_user.id
    chat_type = update_msg.chat.type
    # Check and deny usage in private chat
    if chat_type == "private":
        tlg_send_msg(bot, chat_id, CONST["CMD_NOT_ALLOW_PRIVATE"])
        return
    # Set user command message to be deleted by Bot in default time
    tlg_msg_to_selfdestruct(update_msg)
    # Get actual chat configured language
    lang = get_chat_config(chat_id, "Language")
    # Check if command was execute by an Admin
    is_admin = tlg_user_is_admin(bot, user_id, chat_id)
    if is_admin is None:
        tlg_send_selfdestruct_msg(bot, chat_id,
                TEXT[lang]["CAN_NOT_GET_ADMINS"])
        return
    if not is_admin:
        tlg_send_selfdestruct_msg(bot, chat_id, TEXT[lang]["CMD_NOT_ALLOW"])
        return
    # Format command usage text
    text_cmd_usage = TEXT[lang]["CAPTCHA_POLL_USAGE"].format(
            CONST["MAX_POLL_QUESTION_LENGTH"],
            CONST["MAX_POLL_OPTION_LENGTH"],
            CONST["MAX_POLL_OPTIONS"])
    # Check if no argument was provided with the command
    if len(args) < 2:
        tlg_send_selfdestruct_msg(bot, chat_id, text_cmd_usage)
        return
    # Get poll message command
    poll_cmd = args[0]
    print("poll_cmd: {}".format(poll_cmd))
    if poll_cmd not in ["question", "option", "correct_option"]:
        tlg_send_selfdestruct_msg(bot, chat_id, text_cmd_usage)
        return
    if poll_cmd == "question":
        # get Poll Question
        poll_question = " ".join(args[1:])
        print("poll_question: {}".format(poll_question))
        if len(poll_question) > CONST["MAX_POLL_QUESTION_LENGTH"]:
            poll_question = poll_question[:CONST["MAX_POLL_QUESTION_LENGTH"]]
        # Save Poll Question
        save_config_property(chat_id, "Poll_Q", poll_question)
        tlg_send_selfdestruct_msg(bot, chat_id,
                TEXT[lang]["POLL_QUESTION_CONFIGURED"])
    elif poll_cmd == "correct_option":
        # get Poll correct option and check if is a number
        option_num = args[1]
        if not is_int(option_num):
            tlg_send_selfdestruct_msg(bot, chat_id, text_cmd_usage)
            return
        option_num = int(option_num)
        # Check if correct option number is configured
        if (option_num < 1) or (option_num > CONST["MAX_POLL_OPTIONS"]):
            tlg_send_selfdestruct_msg(bot, chat_id, text_cmd_usage)
            return
        poll_options = get_chat_config(chat_id, "Poll_A")
        if option_num > num_config_poll_options(poll_options):
            tlg_send_selfdestruct_msg(bot, chat_id,
                    TEXT[lang]["POLL_CORRECT_OPTION_NOT_CONFIGURED"].format(
                    option_num))
            return
        # Save Poll correct option number
        save_config_property(chat_id, "Poll_C_A", option_num)
        tlg_send_selfdestruct_msg(bot, chat_id,
                TEXT[lang]["POLL_CORRECT_OPTION_CONFIGURED"].format(
                option_num))
    elif poll_cmd == "option":
        # Check if option argument is valid
        if len(args) < 3:
            tlg_send_selfdestruct_msg(bot, chat_id, text_cmd_usage)
            return
        option_num = args[1]
        print("option_num: {}".format(option_num))
        if not is_int(option_num):
            tlg_send_selfdestruct_msg(bot, chat_id, text_cmd_usage)
            return
        option_num = int(option_num)
        if (option_num < 1) or (option_num > CONST["MAX_POLL_OPTIONS"]):
            tlg_send_selfdestruct_msg(bot, chat_id, text_cmd_usage)
            return
        option_num = option_num - 1
        # Resize poll options list if missing options slots
        poll_options = get_chat_config(chat_id, "Poll_A")
        if len(poll_options) < CONST["MAX_POLL_OPTIONS"]:
            missing_options = CONST["MAX_POLL_OPTIONS"] - len(poll_options)
            for _ in range(missing_options, CONST["MAX_POLL_OPTIONS"]):
                poll_options.append("")
        # Modify option number if previous option is not defined
        for i in range(0, CONST["MAX_POLL_OPTIONS"]):
            if (poll_options[i] == "") and (i < option_num):
                option_num = i
                break
        # Parse provided Poll option text to configure and limit length
        poll_option = " ".join(args[2:])
        print("poll_option: {}".format(poll_option))
        if len(poll_option) > CONST["MAX_POLL_OPTION_LENGTH"]:
            poll_option = poll_option[:CONST["MAX_POLL_OPTION_LENGTH"]]
        # Check if requested an option remove and remove it
        if poll_option.lower() == "remove":
            del poll_options[option_num]
            poll_options.append("")
        else:
            poll_options[option_num] = poll_option
        # Save Poll option
        save_config_property(chat_id, "Poll_A", poll_options)
        tlg_send_selfdestruct_msg(bot, chat_id,
                TEXT[lang]["POLL_OPTION_CONFIGURED"].format(option_num+1))


def cmd_restrict_non_text(update: Update, context: CallbackContext):
    '''Command /restrict_non_text message handler'''
    bot = context.bot
    args = context.args
    # Ignore command if it was a edited message
    update_msg = getattr(update, "message", None)
    if update_msg is None:
        return
    chat_id = update_msg.chat_id
    user_id = update_msg.from_user.id
    chat_type = update_msg.chat.type
    # Check and deny usage in private chat
    if chat_type == "private":
        tlg_send_msg(bot, chat_id, CONST["CMD_NOT_ALLOW_PRIVATE"])
        return
    # Set user command message to be deleted by Bot in default time
    tlg_msg_to_selfdestruct(update_msg)
    # Get actual chat configured language
    lang = get_chat_config(chat_id, "Language")
    # Check if command was execute by an Admin
    is_admin = tlg_user_is_admin(bot, user_id, chat_id)
    if is_admin is None:
        tlg_send_selfdestruct_msg(bot, chat_id, TEXT[lang]["CAN_NOT_GET_ADMINS"])
        return
    if not is_admin:
        tlg_send_selfdestruct_msg(bot, chat_id, TEXT[lang]["CMD_NOT_ALLOW"])
        return
    # Check if no argument was provided with the command
    if len(args) == 0:
        tlg_send_selfdestruct_msg(bot, chat_id, TEXT[lang]["RESTRICT_NON_TEXT_MSG_NOT_ARG"])
        return
    # Check for valid expected argument values
    restrict_non_text_msgs = args[0]
    if restrict_non_text_msgs != "enable" and restrict_non_text_msgs != "disable":
        tlg_send_selfdestruct_msg(bot, chat_id, TEXT[lang]["RESTRICT_NON_TEXT_MSG_NOT_ARG"])
        return
    # Check for forever restriction argument
    restrict_forever = False
    if (len(args) > 1) and (args[1] == "forever"):
        restrict_forever = True
    # Enable/Disable just text messages option
    if restrict_non_text_msgs == "enable":
        if restrict_forever:
            save_config_property(chat_id, "Restrict_Non_Text", 2)
        else:
            save_config_property(chat_id, "Restrict_Non_Text", 1)
        bot_msg = TEXT[lang]["RESTRICT_NON_TEXT_MSG_ENABLED"]
    else:
        save_config_property(chat_id, "Restrict_Non_Text", 0)
        bot_msg = TEXT[lang]["RESTRICT_NON_TEXT_MSG_DISABLED"]
    tlg_send_selfdestruct_msg(bot, chat_id, bot_msg)


def cmd_add_ignore(update: Update, context: CallbackContext):
    '''Command /add_ignore message handler'''
    bot = context.bot
    args = context.args
    # Ignore command if it was a edited message
    update_msg = getattr(update, "message", None)
    if update_msg is None:
        return
    chat_id = update_msg.chat_id
    user_id = update_msg.from_user.id
    chat_type = update_msg.chat.type
    # Check and deny usage in private chat
    if chat_type == "private":
        tlg_send_msg(bot, chat_id, CONST["CMD_NOT_ALLOW_PRIVATE"])
        return
    # Set user command message to be deleted by Bot in default time
    tlg_msg_to_selfdestruct(update_msg)
    # Get actual chat configured language
    lang = get_chat_config(chat_id, "Language")
    # Check if command was execute by an Admin
    is_admin = tlg_user_is_admin(bot, user_id, chat_id)
    if is_admin is None:
        tlg_send_selfdestruct_msg(bot, chat_id, TEXT[lang]["CAN_NOT_GET_ADMINS"])
        return
    if not is_admin:
        tlg_send_selfdestruct_msg(bot, chat_id, TEXT[lang]["CMD_NOT_ALLOW"])
        return
    # Check if no argument was provided with the command
    if len(args) == 0:
        tlg_send_selfdestruct_msg(bot, chat_id, TEXT[lang]["IGNORE_LIST_ADD_NOT_ARG"])
        return
    # Check and add user ID/alias form ignore list
    user_id_alias = args[0]
    if tlg_is_valid_user_id_or_alias(user_id_alias):
        ignore_list = get_chat_config(chat_id, "Ignore_List")
        # Ignore list limit enforcement
        if len(ignore_list) < CONST["IGNORE_LIST_MAX"]:
            if user_id_alias not in ignore_list:
                ignore_list.append(user_id_alias)
                save_config_property(chat_id, "Ignore_List", ignore_list)
                bot_msg = TEXT[lang]["IGNORE_LIST_ADD_SUCCESS"]
            else:
                bot_msg = TEXT[lang]["IGNORE_LIST_ADD_DUPLICATED"]
        else:
            bot_msg = TEXT[lang]["IGNORE_LIST_ADD_LIMIT_EXCEEDED"]
    else:
        bot_msg = TEXT[lang]["IGNORE_LIST_ADD_INVALID"]
    tlg_send_selfdestruct_msg(bot, chat_id, bot_msg)


def cmd_remove_ignore(update: Update, context: CallbackContext):
    '''Command /remove_ignore message handler'''
    bot = context.bot
    args = context.args
    # Ignore command if it was a edited message
    update_msg = getattr(update, "message", None)
    if update_msg is None:
        return
    chat_id = update_msg.chat_id
    user_id = update_msg.from_user.id
    chat_type = update_msg.chat.type
    # Check and deny usage in private chat
    if chat_type == "private":
        tlg_send_msg(bot, chat_id, CONST["CMD_NOT_ALLOW_PRIVATE"])
        return
    # Set user command message to be deleted by Bot in default time
    tlg_msg_to_selfdestruct(update_msg)
    # Get actual chat configured language
    lang = get_chat_config(chat_id, "Language")
    # Check if command was execute by an Admin
    is_admin = tlg_user_is_admin(bot, user_id, chat_id)
    if is_admin is None:
        tlg_send_selfdestruct_msg(bot, chat_id, TEXT[lang]["CAN_NOT_GET_ADMINS"])
        return
    if not is_admin:
        tlg_send_selfdestruct_msg(bot, chat_id, TEXT[lang]["CMD_NOT_ALLOW"])
        return
    # Check if no argument was provided with the command
    if len(args) == 0:
        tlg_send_selfdestruct_msg(bot, chat_id, TEXT[lang]["IGNORE_LIST_REMOVE_NOT_ARG"])
        return
    # Check and remove user ID/alias form ignore list
    ignore_list = get_chat_config(chat_id, "Ignore_List")
    user_id_alias = args[0]
    if list_remove_element(ignore_list, user_id_alias):
        save_config_property(chat_id, "Ignore_List", ignore_list)
        bot_msg = TEXT[lang]["IGNORE_LIST_REMOVE_SUCCESS"]
    else:
        bot_msg = TEXT[lang]["IGNORE_LIST_REMOVE_NOT_IN_LIST"]
    tlg_send_selfdestruct_msg(bot, chat_id, bot_msg)


def cmd_ignore_list(update: Update, context: CallbackContext):
    '''Command /ignore_list message handler'''
    bot = context.bot
    # Ignore command if it was a edited message
    update_msg = getattr(update, "message", None)
    if update_msg is None:
        return
    chat_id = update_msg.chat_id
    user_id = update_msg.from_user.id
    chat_type = update_msg.chat.type
    # Check and deny usage in private chat
    if chat_type == "private":
        tlg_send_msg(bot, chat_id, CONST["CMD_NOT_ALLOW_PRIVATE"])
        return
    # Set user command message to be deleted by Bot in default time
    tlg_msg_to_selfdestruct(update_msg)
    # Get actual chat configured language
    lang = get_chat_config(chat_id, "Language")
    # Check if command was execute by an Admin
    is_admin = tlg_user_is_admin(bot, user_id, chat_id)
    if is_admin is None:
        tlg_send_selfdestruct_msg(bot, chat_id, TEXT[lang]["CAN_NOT_GET_ADMINS"])
        return
    if not is_admin:
        tlg_send_selfdestruct_msg(bot, chat_id, TEXT[lang]["CMD_NOT_ALLOW"])
        return
    # Get and show Ignore list
    ignore_list = get_chat_config(chat_id, "Ignore_List")
    if not ignore_list:
        bot_msg = TEXT[lang]["IGNORE_LIST_EMPTY"]
    else:
        bot_msg = "\n".join([str(x) for x in ignore_list])
    tlg_send_selfdestruct_msg(bot, chat_id, bot_msg)


def cmd_remove_solve_kick_msg(update: Update, context: CallbackContext):
    '''Command /remove_solve_kick_msg message handler'''
    bot = context.bot
    args = context.args
    # Ignore command if it was a edited message
    update_msg = getattr(update, "message", None)
    if update_msg is None:
        return
    chat_id = update_msg.chat_id
    user_id = update_msg.from_user.id
    chat_type = update_msg.chat.type
    # Check and deny usage in private chat
    if chat_type == "private":
        tlg_send_msg(bot, chat_id, CONST["CMD_NOT_ALLOW_PRIVATE"])
        return
    # Set user command message to be deleted by Bot in default time
    tlg_msg_to_selfdestruct(update_msg)
    # Get actual chat configured language
    lang = get_chat_config(chat_id, "Language")
    # Check if command was execute by an Admin
    is_admin = tlg_user_is_admin(bot, user_id, chat_id)
    if is_admin is None:
        tlg_send_selfdestruct_msg(bot, chat_id, TEXT[lang]["CAN_NOT_GET_ADMINS"])
        return
    if not is_admin:
        tlg_send_selfdestruct_msg(bot, chat_id, TEXT[lang]["CMD_NOT_ALLOW"])
        return
    # Check if no argument was provided with the command
    if len(args) == 0:
        tlg_send_selfdestruct_msg(bot, chat_id, TEXT[lang]["RM_SOLVE_KICK_MSG"])
        return
    # Get remove solve/kick messages config to set
    yes_or_no = args[0].lower()
    if yes_or_no == "yes":
        save_config_property(chat_id, "Rm_Result_Msg", True)
        bot_msg = TEXT[lang]["RM_SOLVE_KICK_MSG_YES"]
    elif yes_or_no == "no":
        save_config_property(chat_id, "Rm_Result_Msg", False)
        bot_msg = TEXT[lang]["RM_SOLVE_KICK_MSG_NO"]
    else:
        bot_msg = TEXT[lang]["RM_SOLVE_KICK_MSG"]
    tlg_send_selfdestruct_msg(bot, chat_id, bot_msg)


def cmd_remove_welcome_msg(update: Update, context: CallbackContext):
    '''Command /remove_welcome_msg message handler'''
    bot = context.bot
    args = context.args
    # Ignore command if it was a edited message
    update_msg = getattr(update, "message", None)
    if update_msg is None:
        return
    chat_id = update_msg.chat_id
    user_id = update_msg.from_user.id
    chat_type = update_msg.chat.type
    # Check and deny usage in private chat
    if chat_type == "private":
        tlg_send_msg(bot, chat_id, CONST["CMD_NOT_ALLOW_PRIVATE"])
        return
    # Set user command message to be deleted by Bot in default time
    tlg_msg_to_selfdestruct(update_msg)
    # Get actual chat configured language
    lang = get_chat_config(chat_id, "Language")
    # Check if command was execute by an Admin
    is_admin = tlg_user_is_admin(bot, user_id, chat_id)
    if is_admin is None:
        tlg_send_selfdestruct_msg(bot, chat_id, TEXT[lang]["CAN_NOT_GET_ADMINS"])
        return
    if not is_admin:
        tlg_send_selfdestruct_msg(bot, chat_id, TEXT[lang]["CMD_NOT_ALLOW"])
        return
    # Check if no argument was provided with the command
    if len(args) == 0:
        tlg_send_selfdestruct_msg(bot, chat_id, TEXT[lang]["RM_WELCOME_MSG"])
        return
    # Get remove welcome messages config to set
    yes_or_no = args[0].lower()
    if yes_or_no == "yes":
        save_config_property(chat_id, "Rm_Welcome_Msg", True)
        bot_msg = TEXT[lang]["RM_WELCOME_MSG_YES"]
    elif yes_or_no == "no":
        save_config_property(chat_id, "Rm_Welcome_Msg", False)
        bot_msg = TEXT[lang]["RM_WELCOME_MSG_NO"]
    else:
        bot_msg = TEXT[lang]["RM_WELCOME_MSG"]
    tlg_send_selfdestruct_msg(bot, chat_id, bot_msg)


def cmd_enable(update: Update, context: CallbackContext):
    '''Command /enable message handler'''
    bot = context.bot
    # Ignore command if it was a edited message
    update_msg = getattr(update, "message", None)
    if update_msg is None:
        return
    chat_id = update_msg.chat_id
    user_id = update_msg.from_user.id
    chat_type = update_msg.chat.type
    # Check and deny usage in private chat
    if chat_type == "private":
        tlg_send_msg(bot, chat_id, CONST["CMD_NOT_ALLOW_PRIVATE"])
        return
    # Set user command message to be deleted by Bot in default time
    tlg_msg_to_selfdestruct(update_msg)
    # Get actual chat configured language
    lang = get_chat_config(chat_id, "Language")
    # Check if command was execute by an Admin
    is_admin = tlg_user_is_admin(bot, user_id, chat_id)
    if is_admin is None:
        tlg_send_selfdestruct_msg(bot, chat_id, TEXT[lang]["CAN_NOT_GET_ADMINS"])
        return
    if not is_admin:
        tlg_send_selfdestruct_msg(bot, chat_id, TEXT[lang]["CMD_NOT_ALLOW"])
        return
    # Check and enable captcha protection in the chat
    enable = get_chat_config(chat_id, "Enabled")
    if enable:
        bot_msg = TEXT[lang]["ALREADY_ENABLE"]
    else:
        enable = True
        save_config_property(chat_id, "Enabled", enable)
        bot_msg = TEXT[lang]["ENABLE"]
    tlg_send_selfdestruct_msg(bot, chat_id, bot_msg)


def cmd_disable(update: Update, context: CallbackContext):
    '''Command /disable message handler'''
    bot = context.bot
    # Ignore command if it was a edited message
    update_msg = getattr(update, "message", None)
    if update_msg is None:
        return
    chat_id = update_msg.chat_id
    user_id = update_msg.from_user.id
    chat_type = update_msg.chat.type
    # Check and deny usage in private chat
    if chat_type == "private":
        tlg_send_msg(bot, chat_id, CONST["CMD_NOT_ALLOW_PRIVATE"])
        return
    # Set user command message to be deleted by Bot in default time
    tlg_msg_to_selfdestruct(update_msg)
    # Get actual chat configured language
    lang = get_chat_config(chat_id, "Language")
    # Check if command was execute by an Admin
    is_admin = tlg_user_is_admin(bot, user_id, chat_id)
    if is_admin is None:
        tlg_send_selfdestruct_msg(bot, chat_id, TEXT[lang]["CAN_NOT_GET_ADMINS"])
        return
    if not is_admin:
        tlg_send_selfdestruct_msg(bot, chat_id, TEXT[lang]["CMD_NOT_ALLOW"])
        return
    # Check and disable captcha protection in the chat
    enable = get_chat_config(chat_id, "Enabled")
    if not enable:
        bot_msg = TEXT[lang]["ALREADY_DISABLE"]
    else:
        enable = False
        save_config_property(chat_id, "Enabled", enable)
        bot_msg = TEXT[lang]["DISABLE"]
    tlg_send_selfdestruct_msg(bot, chat_id, bot_msg)


def cmd_chatid(update: Update, context: CallbackContext):
    '''Command /version message handler'''
    bot = context.bot
    # Ignore command if it was a edited message
    update_msg = getattr(update, "message", None)
    if update_msg is None:
        return
    chat_id = update_msg.chat_id
    chat_type = update_msg.chat.type
    msg_text = "Current Chat ID:\n———————————\n{}".format(chat_id)
    if chat_type == "private":
        tlg_send_msg(bot, chat_id, msg_text)
    else:
        tlg_msg_to_selfdestruct(update_msg)
        tlg_send_selfdestruct_msg(bot, chat_id, msg_text)


def cmd_version(update: Update, context: CallbackContext):
    '''Command /version message handler'''
    bot = context.bot
    # Ignore command if it was a edited message
    update_msg = getattr(update, "message", None)
    if update_msg is None:
        return
    chat_id = update_msg.chat_id
    chat_type = update_msg.chat.type
    if chat_type == "private":
        msg_text = TEXT["EN"]["VERSION"].format(CONST["VERSION"])
        tlg_send_msg(bot, chat_id, msg_text)
    else:
        lang = get_chat_config(chat_id, "Language")
        msg_text = TEXT[lang]["VERSION"].format(CONST["VERSION"])
        tlg_msg_to_selfdestruct(update_msg)
        tlg_send_selfdestruct_msg(bot, chat_id, msg_text)


def cmd_about(update: Update, context: CallbackContext):
    '''Command /about handler'''
    bot = context.bot
    # Ignore command if it was a edited message
    update_msg = getattr(update, "message", None)
    if update_msg is None:
        return
    chat_id = update_msg.chat_id
    chat_type = update_msg.chat.type
    if chat_type == "private":
        msg_text = TEXT["EN"]["ABOUT_MSG"].format(CONST["DEVELOPER"], CONST["REPOSITORY"],
                CONST["DEV_DONATION_ADDR"], CONST["DEV_BTC"])
    else:
        lang = get_chat_config(chat_id, "Language")
        msg_text = TEXT[lang]["ABOUT_MSG"].format(CONST["DEVELOPER"], CONST["REPOSITORY"],
                CONST["DEV_DONATION_ADDR"], CONST["DEV_BTC"])
    tlg_send_msg(bot, chat_id, msg_text)


def cmd_captcha(update: Update, context: CallbackContext):
    '''Command /captcha message handler. Usefull to test. Just Bot Owner can use it.'''
    bot = context.bot
    # Ignore command if it was a edited message
    update_msg = getattr(update, "message", None)
    if update_msg is None:
        return
    chat_id = update_msg.chat_id
    user = update_msg.from_user
    user_id = user.id
    user_alias = ""
    if user.username is not None:
        user_alias = "@{}".format(user.username)
    # Check if command was execute by Bot owner
    if (str(user_id) != CONST["BOT_OWNER"]) and (user_alias != CONST["BOT_OWNER"]):
        tlg_send_selfdestruct_msg(bot, chat_id, CONST["CMD_JUST_ALLOW_OWNER"])
        return
    # Set user command message to be deleted by Bot in default time
    tlg_msg_to_selfdestruct(update_msg)
    # Generate a random difficulty captcha
    captcha_level = randint(1, 5)
    captcha_chars_mode = choice(["nums", "hex", "ascii"]) # "button" doesn't generate an image
    captcha = create_image_captcha(str(user_id), captcha_level, captcha_chars_mode)
    printts("[{}] Sending captcha message: {}...".format(chat_id, captcha["number"]))
    # Note: Img caption must be <= 1024 chars
    img_caption = "Captcha Level: {}\nCaptcha Mode: {}\nCaptcha Code: {}".format(captcha_level,
            captcha_chars_mode, captcha["number"])
    tlg_send_image(bot, chat_id, open(captcha["image"],"rb"), img_caption)
    # Remove sent captcha image file from file system
    if path.exists(captcha["image"]):
        remove(captcha["image"])


def cmd_allowuserlist(update: Update, context: CallbackContext):
    '''Command /allowuserlist message handler. To Global allowed list blind users.
    Just Bot Owner can use it.'''
    bot = context.bot
    args = context.args
    # Ignore command if it was a edited message
    update_msg = getattr(update, "message", None)
    if update_msg is None:
        return
    chat_id = update_msg.chat_id
    user = update_msg.from_user
    user_id = user.id
    user_alias = ""
    if user.username is not None:
        user_alias = "@{}".format(user.username)
    # Check if command was execute by Bot owner
    if (str(user_id) != CONST["BOT_OWNER"]) and (user_alias != CONST["BOT_OWNER"]):
        tlg_send_selfdestruct_msg(bot, chat_id, CONST["CMD_JUST_ALLOW_OWNER"])
        return
    # Check if no argument was provided with the command
    if len(args) == 0:
        # Show Actual Global allowed list Users
        l_white_users = file_read(CONST["F_ALLOWED_USERS"])
        bot_msg = "\n".join([str(user) for user in l_white_users])
        bot_msg = "Global Allowed Users List:\n--------------------\n{}".format(bot_msg)
        tlg_send_msg(bot, chat_id, bot_msg)
        tlg_send_msg(bot, chat_id, CONST["ALLOWUSERLIST_USAGE"])
        return
    else:
        if len(args) <= 1:
            tlg_send_msg(bot, chat_id, CONST["ALLOWUSERLIST_USAGE"])
            return
        if (args[0] != "add") and (args[0] != "rm"):
            tlg_send_msg(bot, chat_id, CONST["ALLOWUSERLIST_USAGE"])
            return
        add_rm = args[0]
        user = args[1]
        l_white_users = file_read(CONST["F_ALLOWED_USERS"])
        if add_rm == "add":
            if not tlg_is_valid_user_id_or_alias(user):
                tlg_send_msg(bot, chat_id, "Invalid User ID/Alias.")
                return
            if user not in l_white_users:
                file_write(CONST["F_ALLOWED_USERS"], "{}\n".format(user))
                tlg_send_msg(bot, chat_id, "User added to Global allowed list.")
            else:
                tlg_send_msg(bot, chat_id, "The User is already in Global allowed list.")
            return
        if add_rm == "rm":
            if not tlg_is_valid_user_id_or_alias(user):
                tlg_send_msg(bot, chat_id, "Invalid User ID/Alias.")
                return
            if list_remove_element(l_white_users, user):
                file_write(CONST["F_ALLOWED_USERS"], l_white_users, "w")
                tlg_send_msg(bot, chat_id, "User removed from Global allowed list.")
            else:
                tlg_send_msg(bot, chat_id, "The User is not in Global allowed list.")


def cmd_allowgroup(update: Update, context: CallbackContext):
    '''Command /allowgroup message handler. To allow Bot usage in groups when Bot is private.
    Just Bot Owner can use it.'''
    bot = context.bot
    args = context.args
    # Ignore command if it was a edited message
    update_msg = getattr(update, "message", None)
    if update_msg is None:
        return
    chat_id = update_msg.chat_id
    user = update_msg.from_user
    user_id = user.id
    user_alias = ""
    if user.username is not None:
        user_alias = "@{}".format(user.username)
    # Check if command was execute by Bot owner
    if (str(user_id) != CONST["BOT_OWNER"]) and (user_alias != CONST["BOT_OWNER"]):
        tlg_send_selfdestruct_msg(bot, chat_id, CONST["CMD_JUST_ALLOW_OWNER"])
        return
    # Check if no argument was provided with the command
    if len(args) == 0:
        # Show Actual Allowed Groups
        l_allowed_groups = file_read(CONST["F_ALLOWED_GROUPS"])
        bot_msg = "\n".join([str(group) for group in l_allowed_groups])
        bot_msg = "Allowed Groups:\n--------------------\n{}".format(bot_msg)
        tlg_send_msg(bot, chat_id, bot_msg)
        tlg_send_msg(bot, chat_id, CONST["ALLOWGROUP_USAGE"])
        return
    else:
        if len(args) <= 1:
            tlg_send_msg(bot, chat_id, CONST["ALLOWGROUP_USAGE"])
            return
        if (args[0] != "add") and (args[0] != "rm"):
            tlg_send_msg(bot, chat_id, CONST["ALLOWGROUP_USAGE"])
            return
        add_rm = args[0]
        group = args[1]
        l_allowed_groups = file_read(CONST["F_ALLOWED_GROUPS"])
        if add_rm == "add":
            if not tlg_is_valid_group(group):
                tlg_send_msg(bot, chat_id, "Invalid Group ID.")
                return
            if group not in l_allowed_groups:
                file_write(CONST["F_ALLOWED_GROUPS"], "{}\n".format(group))
                tlg_send_msg(bot, chat_id, "Group added to allowed list.")
            else:
                tlg_send_msg(bot, chat_id, "The group is already in the allowed list.")
            return
        if add_rm == "rm":
            if not tlg_is_valid_group(group):
                tlg_send_msg(bot, chat_id, "Invalid Group ID.")
                return
            if list_remove_element(l_allowed_groups, group):
                file_write(CONST["F_ALLOWED_GROUPS"], l_allowed_groups, "w")
                tlg_send_msg(bot, chat_id, "Group removed from allowed list.")
            else:
                tlg_send_msg(bot, chat_id, "The group is not in allowed list.")

###############################################################################
### Bot automatic remove sent messages thread

def th_selfdestruct_messages(bot):
    '''Handle remove messages sent by the Bot with the timed self-delete function'''
    global to_delete_in_time_messages_list
    while not force_exit:
        # Thread sleep for each iteration
        sleep(0.1)
        # Check each Bot sent message
        i = 0
        while i < len(to_delete_in_time_messages_list):
            # Check for break iterating if script must exit
            if force_exit:
                return
            sent_msg = to_delete_in_time_messages_list[i]
            # Sleep each 100 iterations
            i = i + 1
            if i > 100:
                i = 0
                sleep(0.01)
            # If actual time is equal or more than the expected sent msg delete time
            if time() >= sent_msg["delete_time"]:
                printts("[{}] Scheduled deletion time for message: {}".format(
                        sent_msg["Chat_id"], sent_msg["Msg_id"]))
                delete_result = tlg_delete_msg(bot, sent_msg["Chat_id"], sent_msg["Msg_id"])
                # The bot has no privileges to delete messages
                if delete_result["error"] == "Message can't be deleted":
                    lang = get_chat_config(sent_msg["Chat_id"], "Language")
                    sent_result = tlg_send_msg(bot, sent_msg["Chat_id"],
                            TEXT[lang]["CANT_DEL_MSG"], reply_to_message_id=sent_msg["Msg_id"])
                    if sent_result["msg"] is not None:
                        tlg_msg_to_selfdestruct(sent_result["msg"])
                list_remove_element(to_delete_in_time_messages_list, sent_msg)
                sleep(0.01)

###############################################################################
### Handle time to kick users thread

def th_time_to_kick_not_verify_users(bot):
    '''Check if the time for ban new users that has not completed the captcha has arrived'''
    global new_users
    while not force_exit:
        # Thread sleep for each iteration
        sleep(0.1)
        # Get all id from users in captcha process (shallow copy to list)
        users_id = []
        chats_id_list = list(new_users.keys()).copy()
        for chat_id in chats_id_list:
            users_id_list = list(new_users[chat_id].keys()).copy()
            for user_id in users_id_list:
                if user_id not in users_id:
                    users_id.append(user_id)
        # For each user id check for time to kick in each chat
        i = 0
        for user_id in users_id:
            for chat_id in chats_id_list:
                # Sleep each 100 iterations
                i = i + 1
                if i > 100:
                    i = 0
                    sleep(0.01)
                # Check for end thread when iterating if script must exit
                if force_exit:
                    return
                # Ignore if user is not in this chat
                if user_id not in new_users[chat_id]:
                    continue
                captcha_timeout = get_chat_config(chat_id, "Captcha_Time")
                try:
                    user_join_time = new_users[chat_id][user_id]["join_data"]["join_time"]
                    if new_users[chat_id][user_id]["join_data"]["kicked_ban"]:
                        # Remove from new users list the remaining kicked users that have not solve
                        # the captcha in 1 hour (user ban just happen if a user try to join the group
                        # and fail to solve the captcha 5 times in the past 10 mins)
                        if time() - user_join_time < (captcha_timeout*60) + 600:
                            continue
                        printts("Removing kicked user {} after 10 mins".format(user_id))
                        del new_users[chat_id][user_id]
                    else:
                        # If time for kick/ban has not arrived yet
                        if time() - user_join_time < captcha_timeout*60:
                            continue
                        # The time has come for this user
                        lang = get_chat_config(chat_id, "Language")
                        user_name = new_users[chat_id][user_id]["join_data"]["user_name"]
                        join_retries = new_users[chat_id][user_id]["join_data"]["join_retries"]
                        printts("[{}] Captcha reply timed out for user {}.".format(chat_id, user_name))
                        # Get current group remove kick/ban messages config
                        rm_result_msg = get_chat_config(chat_id, "Rm_Result_Msg")
                        # Check if this "user" has not join this chat more than 5 times (just kick)
                        if join_retries < 5:
                            printts("[{}] Captcha not solved, kicking {} ({})...".format(chat_id,
                                    user_name, user_id))
                            # Try to kick the user
                            kick_result = tlg_kick_user(bot, chat_id, user_id)
                            if kick_result["error"] == "":
                                # Kick success
                                msg_text = TEXT[lang]["NEW_USER_KICK"].format(user_name)
                                # Increase join retries
                                join_retries = join_retries + 1
                                printts("[{}] Increased join_retries to {}".format(chat_id, join_retries))
                                # Send kicked message
                                if rm_result_msg:
                                    tlg_send_selfdestruct_msg(bot, chat_id, msg_text)
                                else:
                                    tlg_send_msg(bot, chat_id, msg_text)
                            else:
                                # Kick fail
                                printts("[{}] Unable to kick".format(chat_id))
                                if (kick_result["error"] == "The user has left the group") or \
                                        (kick_result["error"] == "The user was already kicked"):
                                    # The user is not in the chat
                                    msg_text = TEXT[lang]["NEW_USER_KICK_NOT_IN_CHAT"].format(user_name)
                                    if rm_result_msg:
                                        tlg_send_selfdestruct_msg(bot, chat_id, msg_text)
                                    else:
                                        tlg_send_msg(bot, chat_id, msg_text)
                                elif kick_result["error"] == "Not enough rights to restrict/unrestrict chat member":
                                    # Bot has no privileges to kick
                                    msg_text = TEXT[lang]["NEW_USER_KICK_NOT_RIGHTS"].format(user_name)
                                    # Send no rights for kick message without auto-remove
                                    tlg_send_msg(bot, chat_id, msg_text)
                                else:
                                    # For other reason, the Bot can't ban
                                    msg_text = TEXT[lang]["BOT_CANT_KICK"].format(user_name)
                                    if rm_result_msg:
                                        tlg_send_selfdestruct_msg(bot, chat_id, msg_text)
                                    else:
                                        tlg_send_msg(bot, chat_id, msg_text)
                        # The user has join this chat 5 times and never succes to solve the captcha (ban)
                        else:
                            printts("[{}] Captcha not solved, banning {} ({})...".format(chat_id,
                                    user_name, user_id))
                            # Try to ban the user and notify Admins
                            ban_result = tlg_ban_user(bot, chat_id, user_id)
                            if ban_result["error"] == "":
                                # Ban success
                                msg_text = TEXT[lang]["NEW_USER_BAN"].format(user_name)
                            else:
                                # Ban fail
                                if ban_result["error"] == "User not found":
                                    # The user is not in the chat
                                    msg_text = TEXT[lang]["NEW_USER_BAN_NOT_IN_CHAT"].format(user_name)
                                elif ban_result["error"] == "Not enough rights to restrict/unrestrict chat member":
                                    # Bot has no privileges to ban
                                    msg_text = TEXT[lang]["NEW_USER_BAN_NOT_RIGHTS"].format(user_name)
                                else:
                                    # For other reason, the Bot can't ban
                                    msg_text = TEXT[lang]["BOT_CANT_BAN"].format(user_name)
                            # Send ban notify message
                            printts("[{}] {}".format(chat_id, msg_text))
                            if rm_result_msg:
                                tlg_send_selfdestruct_msg(bot, chat_id, msg_text)
                            else:
                                tlg_send_msg(bot, chat_id, msg_text)
                        # Update user info (join_retries & kick_ban)
                        new_users[chat_id][user_id]["join_data"]["kicked_ban"] = True
                        new_users[chat_id][user_id]["join_data"]["join_retries"] = join_retries
                        # Remove join messages
                        printts("[{}] Removing messages from user {}...".format(chat_id, user_name))
                        join_msg = new_users[chat_id][user_id]["join_msg"]
                        if join_msg is not None:
                            tlg_delete_msg(bot, chat_id, join_msg)
                        for msg in new_users[chat_id][user_id]["msg_to_rm"]:
                            tlg_delete_msg(bot, chat_id, msg)
                        new_users[chat_id][user_id]["msg_to_rm"].clear()
                        # Delete user join info if was ban
                        if join_retries >= 5:
                            del new_users[chat_id][user_id]
                        printts("[{}] Kick/Ban process complete".format(chat_id))
                        printts(" ")
                        sleep(0.01)
                except Exception as e:
                    printts("Error handling kick/ban:\n{}".format(str(e)))

###############################################################################
### Telegram Errors Callback

def tlg_error_callback(update, context):
    '''Telegram errors handler.'''
    try:
        raise context.error
    except Unauthorized:
        printts("TLG Error: Unauthorized")
    except BadRequest:
        printts("TLG Error: Bad Request")
    except TimedOut:
        printts("TLG Error: Timeout (slow connection issue)")
    except NetworkError:
        printts("TLG Error: network problem")
    except TelegramError as e:
        printts("TLG Error: {}".format(str(e)))

###############################################################################
### Main Function

def main():
    '''Main Function'''
    global updater
    global th_0
    global th_1
    # Check if Bot Token has been set or has default value
    if CONST["TOKEN"] == "XXXXXXXXX:XXXXXXXXXXXXXXXXXXXXXXXXXXXXXXXXXXX":
        printts("Error: Bot Token has not been set.")
        printts("Please add your Bot Token to settings.py file.")
        printts("Exit.\n")
        exit(0)
    # Check if Bot owner has been set in Private Bot mode
    if (CONST["BOT_OWNER"] == "XXXXXXXXX") and CONST["BOT_PRIVATE"]:
        printts("Error: Bot Owner has not been set for Private Bot.")
        printts("Please add the Bot Owner to settings.py file.")
        printts("Exit.\n")
        exit(0)
    printts("Bot started.")
    # Initialize resources by populating files list and configs with chats found files
    initialize_resources()
    printts("Resources initialized.")
    # Set messages to be sent silently by default
    msgs_defaults = Defaults(disable_notification=True)
    # Create an event handler (updater) for a Bot with the given Token and get the dispatcher
    updater = Updater(CONST["TOKEN"], workers=12, defaults=msgs_defaults)
    dp = updater.dispatcher
    # Set Telegram errors handler
    dp.add_error_handler(tlg_error_callback)
    # Set to dispatcher all expected commands messages handler
    dp.add_handler(CommandHandler("start", cmd_start))
    dp.add_handler(CommandHandler("help", cmd_help))
    dp.add_handler(CommandHandler("commands", cmd_commands))
    dp.add_handler(CommandHandler("language", cmd_language, pass_args=True))
    dp.add_handler(CommandHandler("time", cmd_time, pass_args=True))
    dp.add_handler(CommandHandler("difficulty", cmd_difficulty, pass_args=True))
    dp.add_handler(CommandHandler("captcha_mode", cmd_captcha_mode, pass_args=True))
    dp.add_handler(CommandHandler("welcome_msg", cmd_welcome_msg, pass_args=True))
    dp.add_handler(CommandHandler("captcha_poll", cmd_captcha_poll, pass_args=True))
    dp.add_handler(CommandHandler("restrict_non_text", cmd_restrict_non_text, pass_args=True))
    dp.add_handler(CommandHandler("add_ignore", cmd_add_ignore, pass_args=True))
    dp.add_handler(CommandHandler("remove_ignore", cmd_remove_ignore, pass_args=True))
    dp.add_handler(CommandHandler("ignore_list", cmd_ignore_list))
    dp.add_handler(CommandHandler("remove_solve_kick_msg", cmd_remove_solve_kick_msg, pass_args=True))
    dp.add_handler(CommandHandler("remove_welcome_msg", cmd_remove_welcome_msg, pass_args=True))
    dp.add_handler(CommandHandler("enable", cmd_enable))
    dp.add_handler(CommandHandler("disable", cmd_disable))
    dp.add_handler(CommandHandler("chatid", cmd_chatid))
    dp.add_handler(CommandHandler("version", cmd_version))
    dp.add_handler(CommandHandler("about", cmd_about))
    if (CONST["BOT_OWNER"] != "XXXXXXXXX"):
        dp.add_handler(CommandHandler("captcha", cmd_captcha))
        dp.add_handler(CommandHandler("allowuserlist", cmd_allowuserlist, pass_args=True))
    if (CONST["BOT_OWNER"] != "XXXXXXXXX") and CONST["BOT_PRIVATE"]:
        dp.add_handler(CommandHandler("allowgroup", cmd_allowgroup, pass_args=True))
    # Set to dispatcher a not-command text messages handler
    dp.add_handler(MessageHandler(Filters.text, msg_nocmd, run_async=True))
    # Set to dispatcher not text messages handler
    dp.add_handler(MessageHandler(Filters.photo | Filters.audio | Filters.voice |
            Filters.video | Filters.sticker | Filters.document | Filters.location |
            Filters.contact, msg_notext))
    # Set to dispatcher a new member join the group and member left the group events handlers
    dp.add_handler(ChatMemberHandler(chat_bot_status_change, ChatMemberHandler.MY_CHAT_MEMBER))
    dp.add_handler(ChatMemberHandler(chat_member_status_change, ChatMemberHandler.ANY_CHAT_MEMBER, run_async=True))
    # Set to dispatcher inline keyboard callback handler for new captcha request and
    # button captcha challenge
    dp.add_handler(CallbackQueryHandler(key_inline_keyboard))
    # Set to dispatcher users poll vote handler
    dp.add_handler(PollAnswerHandler(receive_poll_answer, run_async=True))
    # Launch the Bot ignoring pending messages (clean=True) and get all updates (allowed_uptades=[])
    if CONST["WEBHOOK_HOST"] == "None":
        printts("Setup Bot for Polling.")
        updater.start_polling(
            drop_pending_updates=True,
            allowed_updates=Update.ALL_TYPES
        )
    else:
        printts("Setup Bot for Webhook.")
        updater.start_webhook(
            drop_pending_updates=True, listen="0.0.0.0", port=CONST["WEBHOOK_PORT"], url_path=CONST["TOKEN"],
            key=CONST["WEBHOOK_CERT_PRIV_KEY"], cert=CONST["WEBHOOK_CERT"],
            webhook_url="https://{}:{}/{}".format(CONST["WEBHOOK_HOST"], CONST["WEBHOOK_PORT"],
            CONST["TOKEN"]), allowed_updates=Update.ALL_TYPES
        )
    printts("Bot setup completed. Bot is now running.")
    # Launch delete mesages and kick users threads
    th_0 = Thread(target=th_selfdestruct_messages, args=(updater.bot,))
    th_1 = Thread(target=th_time_to_kick_not_verify_users, args=(updater.bot,))
    th_0.name = "th_selfdestruct_messages"
    th_1.name = "th_time_to_kick_not_verify_users"
    th_0.start()
    sleep(0.05)
    th_1.start()
    # Set main thread to idle
    # Using Bot idle() catch external signals instead our signal handler
    updater.idle()
    print("Bot Threads end")
    kill(getpid(), SIGUSR1)
    sleep(1)
    printts("Exit 1")
    exit(1)


if __name__ == "__main__":
    main()<|MERGE_RESOLUTION|>--- conflicted
+++ resolved
@@ -72,11 +72,8 @@
     tlg_answer_callback_query, tlg_delete_msg, tlg_edit_msg_media,
     tlg_ban_user, tlg_kick_user, tlg_user_is_admin, tlg_leave_chat,
     tlg_restrict_user, tlg_is_valid_user_id_or_alias, tlg_is_valid_group,
-<<<<<<< HEAD
-    tlg_alias_in_string, tlg_get_chat_members_count
-=======
-    tlg_alias_in_string, tlg_extract_members_status_change
->>>>>>> a1823ce8
+    tlg_alias_in_string, tlg_extract_members_status_change,
+    tlg_get_chat_members_count
 )
 
 from constants import (
@@ -477,47 +474,6 @@
         chat_link = ""
         if chat.username:
             chat_link = "@{}".format(chat.username)
-<<<<<<< HEAD
-        printts("{}, {}, {}, {}".format(chat_id, from_user_name, chat.title, chat_link))
-        msg_text = CONST["NOT_ALLOW_GROUP"].format(CONST["BOT_OWNER"], chat_id, CONST["REPOSITORY"])
-        tlg_send_msg(bot, chat_id, msg_text)
-        tlg_leave_chat(bot, chat_id)
-        return
-    if is_group_in_banned_list(chat_id):
-        printts("Warning: Bot added to banned group: {}".format(chat_id))
-        tlg_leave_chat(bot, chat_id)
-        return
-    # Check if Free Bot Limit has been reached
-    num_members = 0
-    max_usr_group = CONST["FREE_LIMIT_MAX_USER_IN_GROUP"]
-    chat_members_count = tlg_get_chat_members_count(bot, chat_id)
-    if chat_members_count["num_members"] is not None:
-        num_members = chat_members_count["num_members"]
-    if num_members > max_usr_group:
-        printts("Warning: Group {} with more than {} users ({} users). Leaving it...".format(
-                chat_id, max_usr_group, num_members))
-        msg_text = CONST["FREE_LIMIT_REACH"].format(chat_id, max_usr_group+1)
-        tlg_send_msg(bot, chat_id, msg_text)
-        tlg_leave_chat(bot, chat_id)
-        return
-    # For each new user that join or has been added
-    for join_user in update_msg.new_chat_members:
-        join_user_id = join_user.id
-        # Get user name
-        if join_user.name is not None:
-            join_user_name = join_user.name
-        else:
-            join_user_name = join_user.full_name
-        # If the user name is too long, truncate it to 35 characters
-        if len(join_user_name) > 35:
-            join_user_name = join_user_name[0:35]
-        # Add an unicode Left to Right Mark (LRM) to user name (names fix for arabic, hebrew, etc.)
-        user_name_lrm = add_lrm(join_user_name)
-        # If the added user is myself (this Bot)
-        if bot.id == join_user_id:
-            # Get the language of the Telegram client software the Admin that has added the Bot
-            # has, to assume this is the chat language and configure Bot language of this chat
-=======
         printts("{}, {}, {}, {}".format(chat.id, from_user_name, chat.title,
                 chat_link))
         msg_text = CONST["NOT_ALLOW_GROUP"].format(CONST["BOT_OWNER"], chat.id,
@@ -526,6 +482,18 @@
         return False
     if is_group_in_banned_list(chat.id):
         printts("[{}] Warning: Bot added to banned group".format(chat.id))
+        return False
+    # Check if Free Bot Limit has been reached
+    num_members = 0
+    max_usr_group = CONST["FREE_LIMIT_MAX_USER_IN_GROUP"]
+    chat_members_count = tlg_get_chat_members_count(bot, chat.id)
+    if chat_members_count["num_members"] is not None:
+        num_members = chat_members_count["num_members"]
+    if num_members > max_usr_group:
+        printts("Warning: Group {} with more than {} users ({} users). Leaving it...".format(
+                chat.id, max_usr_group, num_members))
+        msg_text = CONST["FREE_LIMIT_REACH"].format(chat.id, max_usr_group+1)
+        tlg_send_msg(bot, chat.id, msg_text)
         return False
     return True
 
@@ -565,7 +533,6 @@
             # Get the language of the Telegram client software the Admin
             # that has added the Bot has, to assume this is the chat language
             # and configure Bot language of this chat
->>>>>>> a1823ce8
             admin_language = ""
             language_code = getattr(caused_by_user, "language_code", None)
             if language_code:
