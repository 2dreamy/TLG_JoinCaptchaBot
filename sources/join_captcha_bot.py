--- conflicted
+++ resolved
@@ -68,19 +68,11 @@
 )
 
 from tlgbotutils import (
-<<<<<<< HEAD
     tlg_send_msg, tlg_send_image, tlg_answer_callback_query,
     tlg_delete_msg, tlg_edit_msg_media, tlg_ban_user, tlg_kick_user,
     tlg_user_is_admin, tlg_leave_chat, tlg_restrict_user,
     tlg_is_valid_user_id_or_alias, tlg_is_valid_group,
-    tlg_get_chat_members_count
-=======
-    tlg_send_msg, tlg_send_image, tlg_send_poll, tlg_stop_poll,
-    tlg_answer_callback_query, tlg_delete_msg, tlg_edit_msg_media,
-    tlg_ban_user, tlg_kick_user, tlg_user_is_admin, tlg_leave_chat,
-    tlg_restrict_user, tlg_is_valid_user_id_or_alias, tlg_is_valid_group,
-    tlg_alias_in_string
->>>>>>> 292de1a5
+    tlg_alias_in_string, tlg_get_chat_members_count
 )
 
 from constants import (
