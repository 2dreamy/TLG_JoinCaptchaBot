#!/usr/bin/env python3
# -*- coding: utf-8 -*-

'''
Script:
    join_captcha_bot.py
Description:
    Telegram Bot that send a captcha for each new user who join a group,
    and remove them if they can not solve the captcha in a specified
    time.
Author:
    Jose Miguel Rios Rubio
Creation date:
    09/09/2018
Last modified date:
    06/01/2023
Version:
    1.29.0
'''

###############################################################################
# Standard Libraries
###############################################################################

# Logging Library
import logging

# Asynchronous Input-Output Concurrency Library
from asyncio import create_task as asyncio_create_task
from asyncio import sleep as asyncio_sleep

# Collections Data Types Library
from collections import OrderedDict

# JSON Library
from json import dumps as json_dumps

# Operating System Library
from os import path, remove, makedirs, listdir

# Random Library
from random import choice, randint

# Regular Expressions Library
import re

# High Level Files Utils Library
from shutil import rmtree

# System Library
from sys import argv as sys_argv
from sys import exit as sys_exit

# Time Library
from time import time

# Error Traceback Library
from traceback import format_exc

# Built-in Data Types Library
from types import CoroutineType

# Data Types Library
from typing import Optional


###############################################################################
# Third-Party Libraries
###############################################################################

# Image Captcha Generator Library
from multicolorcaptcha import CaptchaGenerator

# Python-Telegram_Bot Core Library
from telegram import (
    Update, Chat, InputMediaPhoto, InlineKeyboardButton,
    InlineKeyboardMarkup, Poll
)

# Python-Telegram_Bot Extension Library
from telegram.ext import (
    Application, CallbackQueryHandler, ChatMemberHandler, CommandHandler,
    ContextTypes, Defaults, filters, MessageHandler, PollAnswerHandler,
)

# Python-Telegram_Bot Helpers Library
from telegram.helpers import (
    escape_markdown
)

# Python-Telegram_Bot Error Library
from telegram.error import (
    BadRequest, ChatMigrated, Conflict, Forbidden, InvalidToken, NetworkError,
    PassportDecryptionError, RetryAfter, TelegramError, TimedOut
)


###############################################################################
# Local Libraries
###############################################################################

# Telegram Bot Ease Library
from tlgbotutils import (
    tlg_send_msg, tlg_send_image, tlg_send_poll, tlg_stop_poll,
    tlg_answer_callback_query, tlg_delete_msg, tlg_edit_msg_media,
    tlg_ban_user, tlg_kick_user, tlg_user_is_admin, tlg_leave_chat,
    tlg_restrict_user, tlg_unrestrict_user, tlg_is_valid_user_id_or_alias,
    tlg_is_valid_group, tlg_alias_in_string, tlg_extract_members_status_change,
    tlg_get_msg, tlg_is_a_channel_msg_on_discussion_group, tlg_get_user_name,
    tlg_has_new_member_join_group, tlg_get_msg_topic
)

# Commons Library
from commons import (
    is_int, add_lrm, file_exists, file_write, file_read,
    list_remove_element, get_unix_epoch, pickle_save, pickle_restore
)

# Constants Library
from constants import (
    SCRIPT_PATH, CONST, TEXT
)

# Thread-Safe JSON Library
from tsjson import TSjson


###############################################################################
# Logger Setup
###############################################################################

logging.basicConfig(
    format='%(asctime)s - %(name)s - %(levelname)s - %(message)s',
    level=logging.INFO
)

logger = logging.getLogger(__name__)


###############################################################################
# Globals
###############################################################################

class Globals():
    '''Global Elements Container.'''

    files_config_list: list = []
    to_delete_in_time_messages_list: list = []
    deleted_messages: list = []
    new_users: dict = {}
    connections: dict = {}
    async_captcha_timeout_kick_user: Optional[CoroutineType] = None
    async_auto_delete_messages: Optional[CoroutineType] = None
    force_exit: bool = False


###############################################################################
# Objects Instantiation
###############################################################################

# Global Data Elements
Global = Globals()

# Create Captcha Generator object of specified size (2 -> 640x360)
CaptchaGen = CaptchaGenerator(2)


###############################################################################
# JSON Chat Config File Functions
###############################################################################

def get_default_config_data():
    '''
    Get default config data structure.
    '''
    config_data = OrderedDict([
        ("Title", CONST["INIT_TITLE"]),
        ("Link", CONST["INIT_LINK"]),
        ("Language", CONST["INIT_LANG"]),
        ("Enabled", CONST["INIT_ENABLE"]),
        ("URL_Enabled", CONST["INIT_URL_ENABLE"]),
        ("RM_All_Msg", CONST["INIT_RM_ALL_MSG"]),
        ("Captcha_Chars_Mode", CONST["INIT_CAPTCHA_CHARS_MODE"]),
        ("Captcha_Time", CONST["INIT_CAPTCHA_TIME"]),
        ("Captcha_Difficulty_Level", CONST["INIT_CAPTCHA_DIFFICULTY_LEVEL"]),
        ("Restrict_Non_Text", CONST["INIT_RESTRICT_NON_TEXT_MSG"]),
        ("Rm_Result_Msg", CONST["INIT_RM_RESULT_MSG"]),
        ("Rm_Welcome_Msg", CONST["INIT_RM_WELCOME_MSG"]),
        ("Poll_Q", ""),
        ("Poll_A", []),
        ("Poll_C_A", 0),
        ("Welcome_Msg", "-"),
        ("Welcome_Time", CONST["T_DEL_WELCOME_MSG"]),
        ("Ignore_List", [])
    ])
    # Feed Captcha Poll Options with empty answers for expected max num
    for _ in range(0, CONST["MAX_POLL_OPTIONS"]):
        config_data["Poll_A"].append("")
    return config_data


def save_config_property(chat_id, param, value):
    '''
    Store actual chat configuration in file.
    '''
    fjson_config = get_chat_config_file(chat_id)
    config_data = fjson_config.read()
    if not config_data:
        config_data = get_default_config_data()
    if (param in config_data) and (value == config_data[param]):
        return
    config_data[param] = value
    fjson_config.write(config_data)


def get_chat_config(chat_id, param):
    '''
    Get specific stored chat configuration property.
    '''
    file = get_chat_config_file(chat_id)
    if file:
        config_data = file.read()
        if (not config_data) or (param not in config_data):
            config_data = get_default_config_data()
            save_config_property(chat_id, param, config_data[param])
    else:
        config_data = get_default_config_data()
        save_config_property(chat_id, param, config_data[param])
    return config_data[param]


def get_all_chat_config(chat_id):
    '''
    Get specific stored chat configuration property.
    '''
    file = get_chat_config_file(chat_id)
    if file:
        config_data = file.read()
        if not config_data:
            config_data = get_default_config_data()
    else:
        config_data = get_default_config_data()
    return config_data


def get_chat_config_file(chat_id):
    '''
    Determine chat config file from the list by ID. Get the file if
    exists or create it if not.
    '''
    file = OrderedDict([("ID", chat_id), ("File", None)])
    found = False
    if Global.files_config_list:
        for chat_file in Global.files_config_list:
            if chat_file["ID"] == chat_id:
                file = chat_file
                found = True
                break
        if not found:
            chat_config_file_name = \
                    f'{CONST["CHATS_DIR"]}/{chat_id}/{CONST["F_CONF"]}'
            file["ID"] = chat_id
            file["File"] = TSjson(chat_config_file_name)
            Global.files_config_list.append(file)
    else:
        chat_config_file_name = \
                f'{CONST["CHATS_DIR"]}/{chat_id}/{CONST["F_CONF"]}'
        file["ID"] = chat_id
        file["File"] = TSjson(chat_config_file_name)
        Global.files_config_list.append(file)
    return file["File"]


###############################################################################
# Telegram Related Functions
###############################################################################

async def tlg_send_msg_type_chat(
        bot, chat_type, chat_id, text, **kwargs_for_send_message):
    '''
    Send a telegram message normal or schedule to self-destruct
    depending of chat type (private chat - normal;
    group - selfdestruct).
    '''
    if chat_type == "private":
        await tlg_send_msg(bot, chat_id, text, **kwargs_for_send_message)
    else:
        await tlg_send_selfdestruct_msg(
                bot, chat_id, text, **kwargs_for_send_message)


async def tlg_send_selfdestruct_msg(
        bot, chat_id, message, **kwargs_for_send_message):
    '''tlg_send_selfdestruct_msg_in() with default delete time'''
    return await tlg_send_selfdestruct_msg_in(
            bot, chat_id, message, CONST["T_DEL_MSG"],
            **kwargs_for_send_message)


async def tlg_send_selfdestruct_msg_in(
        bot, chat_id, message, time_delete_sec, **kwargs_for_send_message):
    '''
    Send a telegram message that will be auto-delete in specified time.
    '''
    sent_result = await tlg_send_msg(
            bot, chat_id, message, **kwargs_for_send_message)
    if sent_result["msg"] is None:
        return None
    tlg_msg_to_selfdestruct_in(sent_result["msg"], time_delete_sec)
    return sent_result["msg"].message_id


def tlg_msg_to_selfdestruct(message):
    '''
    tlg_msg_to_selfdestruct_in() with default delete time.
    '''
    tlg_msg_to_selfdestruct_in(message, CONST["T_DEL_MSG"])


def tlg_msg_to_selfdestruct_in(message, time_delete_sec):
    '''
    Add a telegram message to be auto-delete in specified time.
    '''
    # Check if provided message has all necessary attributes
    if message is None:
        return False
    if not hasattr(message, "chat_id"):
        return False
    if not hasattr(message, "message_id"):
        return False
    if not hasattr(message, "from_user"):
        return False
    if not hasattr(message.from_user, "id"):
        return False
    # Get sent message ID and calculate delete time
    chat_id = message.chat_id
    user_id = message.from_user.id
    msg_id = message.message_id
    _t0 = time()
    # Add sent message data to to-delete messages list
    sent_msg_data = OrderedDict(
        [
            ("Chat_id", None), ("User_id", None), ("Msg_id", None),
            ("time", None), ("delete_time", None)
        ]
    )
    sent_msg_data["Chat_id"] = chat_id
    sent_msg_data["User_id"] = user_id
    sent_msg_data["Msg_id"] = msg_id
    sent_msg_data["time"] = _t0
    sent_msg_data["delete_time"] = time_delete_sec
    Global.to_delete_in_time_messages_list.append(sent_msg_data)
    return True


async def delete_tlg_msg(bot, chat_id, msg_id):
    '''
    Request to delete a Telegram message from a chat. It checks if the
    message is setup to be auto-deleted at some time, in that case, the
    time to be deleted is modify to force the auto-delete coroutine
    remove the message right now, otherwise, the message is requested
    to be deleted.
    '''
    # Check if message is setup to be auto-deleted by Bot at some time
    msg_auto_delete_data = None
    for idx, msg_data in enumerate(Global.to_delete_in_time_messages_list):
        if (msg_data["Chat_id"] == chat_id) and (msg_data["Msg_id"] == msg_id):
            msg_auto_delete_data = Global.to_delete_in_time_messages_list[idx]
    # Manually delete message if not found in auto-deletion list
    if msg_auto_delete_data is None:
        # Ignore if message was already deleted (from another code)
        if msg_id in Global.deleted_messages:
            list_remove_element(Global.deleted_messages, msg_id)
            return True
        # Delete Message
        delete_result = await tlg_delete_msg(bot, chat_id, msg_id)
        if not delete_result:
            return False
        if msg_id not in Global.deleted_messages:
            Global.deleted_messages.append(msg_id)
        return True
    # Modify time to auto-delete message to now
    # Force messages auto-delete coroutine to delete the msg right now
    remove_result = list_remove_element(
            Global.to_delete_in_time_messages_list, msg_auto_delete_data)
    if not remove_result:
        return False
    msg_auto_delete_data["delete_time"] = 0
    Global.to_delete_in_time_messages_list.append(msg_auto_delete_data)
    return True


###############################################################################
# General Functions
###############################################################################

def save_session():
    '''
    Backup current execution data.
    '''
    # Let's backup to file
    data = {
        "to_delete_in_time_messages_list":
            Global.to_delete_in_time_messages_list,
        "new_users": Global.new_users,
        "connections": Global.connections
    }
    if not pickle_save(CONST["F_SESSION"], data):
        logger.error("Fail to save current session data")
        return False
    logger.info("Current session data saved")
    return True


def restore_session():
    '''
    Load last execution data.
    '''
    # Check if session file exists
    if not file_exists(CONST["F_SESSION"]):
        return False
    # Get data from session file
    last_session_data = pickle_restore(CONST["F_SESSION"])
    if last_session_data is None:
        logger.error("Fail to restore last session data")
        return False
    # Load last session data to current RAM
    Global.connections = last_session_data["connections"]
    Global.new_users = last_session_data["new_users"]
    Global.to_delete_in_time_messages_list = \
        last_session_data["to_delete_in_time_messages_list"]
    # Renew time to kick users
    for chat_id in Global.new_users:
        for user_id in Global.new_users[chat_id]:
            # Some rand to avoid all requests sent at same time
            _t0 = time() + randint(0, 10)
            Global.new_users[chat_id][user_id]["join_data"]["join_time"] = _t0
    # Renew time to remove messages
    i = 0
    while i < len(Global.to_delete_in_time_messages_list):
        # Some rand to avoid all requests sent at same time
        _t0 = time() + randint(0, 10)
        Global.to_delete_in_time_messages_list[i]["time"] = _t0
        i = i + 1
    logger.info("Last session data restored")
    return True


def initialize_resources():
    '''
    Initialize resources by populating files list with chats found
    files.
    '''
    # Remove old captcha directory and create it again
    if path.exists(CONST["CAPTCHAS_DIR"]):
        rmtree(CONST["CAPTCHAS_DIR"])
    makedirs(CONST["CAPTCHAS_DIR"])
    # Create allowed users file if it does not exists
    if not path.exists(CONST["F_ALLOWED_USERS"]):
        file_write(CONST["F_ALLOWED_USERS"], "")
    # Create banned groups file if it does not exists
    if not path.exists(CONST["F_BAN_GROUPS"]):
        file_write(CONST["F_BAN_GROUPS"], "")
    # Create allowed groups file if it does not exists
    if CONST["BOT_PRIVATE"]:
        if not path.exists(CONST["F_ALLOWED_GROUPS"]):
            file_write(CONST["F_ALLOWED_GROUPS"], "")
    # Create data directory if it does not exists
    if not path.exists(CONST["CHATS_DIR"]):
        makedirs(CONST["CHATS_DIR"])
    else:
        # If chats directory exists, check all subdirs names (chats ID)
        files = listdir(CONST["CHATS_DIR"])
        for f_chat_id in files:
            # Populate config files list
            file_path = f'{CONST["CHATS_DIR"]}/{f_chat_id}/{CONST["F_CONF"]}'
            Global.files_config_list.append(
                    OrderedDict(
                            [("ID", f_chat_id), ("File", TSjson(file_path))]))
            # Create default configuration file if it does not exists
            if not path.exists(file_path):
                default_conf = get_default_config_data()
                for key, value in default_conf.items():
                    save_config_property(f_chat_id, key, value)
    # Load and generate URL detector regex from TLD list file
    load_urls_regex(f'{SCRIPT_PATH}/{CONST["F_TLDS"]}')
    # Load all languages texts
    load_texts_languages()
    logger.info("Resources initialized.")


def load_urls_regex(file_path):
    '''Load URL detection Regex from IANA TLD list text file.'''
    tlds_str = ""
    list_file_lines = []
    try:
        with open(file_path, "r", encoding="utf-8") as file:
            for line in file:
                if line is None:
                    continue
                if line in ["", "\r\n", "\r", "\n"]:
                    continue
                # Ignore lines that start with # (first header line of
                # IANA TLD list file)
                if line[0] == "#":
                    continue
                line = line.lower()
                line = line.replace("\r", "")
                line = line.replace("\n", "|")
                list_file_lines.append(line)
    except Exception:
        logger.error(format_exc())
        logger.error("Fail to open file \"%s\"", file_path)
    if len(list_file_lines) > 0:
        tlds_str = "".join(list_file_lines)
    CONST["REGEX_URLS"] = CONST["REGEX_URLS"].format(tlds_str)


def load_texts_languages():
    '''
    Load all texts from each language file.
    '''
    # Initialize all languages to english texts by default, so if
    # some language file miss some field, the english text is used
    lang_file = f'{CONST["LANG_DIR"]}/{CONST["INIT_LANG"].lower()}.json'
    json_init_lang_texts = TSjson(lang_file).read()
    if (json_init_lang_texts is None) or (json_init_lang_texts == {}):
        logger.error(
                "Loading language \"%s\" from %s. Language file not "
                "found or bad JSON syntax.",
                CONST["INIT_LANG"].lower(), lang_file)
        logger.info("Exit.\n")
        sys_exit(0)
    for lang_iso_code, _ in TEXT.items():
        TEXT[lang_iso_code] = json_init_lang_texts.copy()
    # Load supported languages texts
    for lang_iso_code, _ in TEXT.items():
        lang_file = f'{CONST["LANG_DIR"]}/{lang_iso_code.lower()}.json'
        json_lang_file = TSjson(lang_file)
        json_lang_texts = json_lang_file.read()
        if (json_lang_texts is None) or (json_lang_texts == {}):
            logger.error(
                    "Loading language \"%s\" from %s. "
                    "Language file not found or bad JSON syntax.",
                    lang_iso_code, lang_file)
            logger.info("Exit.\n")
            sys_exit(0)
        TEXT[lang_iso_code] = json_lang_texts
    # Check if there is some missing text in any language
    for lang_iso_code in TEXT:
        lang_iso_code = lang_iso_code.lower()
        lang_file = f'{CONST["LANG_DIR"]}/{lang_iso_code}.json'
        json_lang_file = TSjson(lang_file)
        json_lang_texts = json_lang_file.read()
        for text in json_init_lang_texts:
            if text not in json_lang_texts:
                logger.warning(
                        "Text \"%s\" missing from language file \"%s\".json",
                        text, lang_iso_code)


def create_image_captcha(chat_id, file_name, difficult_level, captcha_mode):
    '''
    Generate an image captcha from pseudo numbers.
    '''
    # If it doesn't exists, create captchas folder to store them
    img_dir_path = f'{CONST["CAPTCHAS_DIR"]}/{chat_id}'
    img_file_path = f'{img_dir_path}/{file_name}.png'
    if not path.exists(CONST["CAPTCHAS_DIR"]):
        makedirs(CONST["CAPTCHAS_DIR"])
    else:
        if not path.exists(img_dir_path):
            makedirs(img_dir_path)
        else:
            # If the captcha file exists remove it
            if path.exists(img_file_path):
                remove(img_file_path)
    # Generate and save the captcha with a random background
    # mono-color or multi-color
    captcha_result = {
        "image": img_file_path,
        "characters": "",
        "equation_str": "",
        "equation_result": ""
    }
    if captcha_mode == "math":
        captcha = CaptchaGen.gen_math_captcha_image(2, bool(randint(0, 1)))
        captcha_result["equation_str"] = captcha["equation_str"]
        captcha_result["equation_result"] = captcha["equation_result"]
    else:
        captcha = CaptchaGen.gen_captcha_image(
            difficult_level, captcha_mode, bool(randint(0, 1)))
        captcha_result["characters"] = captcha["characters"]
    captcha["image"].save(img_file_path, "png")
    return captcha_result


def num_config_poll_options(poll_options):
    '''
    Check how many poll options are configured.
    '''
    configured_options = 0
    for i in range(0, CONST["MAX_POLL_OPTIONS"]):
        if poll_options[i] != "":
            configured_options = configured_options + 1
    return configured_options


def is_user_in_ignored_list(chat_id, user):
    '''
    Check if user is in ignored users list.
    '''
    ignored_users = get_chat_config(chat_id, "Ignore_List")
    if user.id in ignored_users:
        return True
    if user.username is not None:
        user_alias = f"@{user.username}"
        if user_alias in ignored_users:
            return True
    return False


def is_user_in_allowed_list(user):
    '''
    Check if user is in global allowed list.
    '''
    l_white_users = file_read(CONST["F_ALLOWED_USERS"])
    if user.id in l_white_users:
        return True
    if user.username is not None:
        user_alias = f"@{user.username}"
        if user_alias in l_white_users:
            return True
    return False


def is_group_in_allowed_list(chat_id):
    '''
    Check if group is in allowed list.
    '''
    # True if Bot is Public
    if not CONST["BOT_PRIVATE"]:
        return True
    l_allowed_groups = file_read(CONST["F_ALLOWED_GROUPS"])
    if str(chat_id) in l_allowed_groups:
        return True
    return False


def is_group_in_banned_list(chat_id):
    '''
    Check if group is in banned list.
    '''
    l_banned_groups = file_read(CONST["F_BAN_GROUPS"])
    if str(chat_id) in l_banned_groups:
        return True
    return False


async def allowed_in_this_group(bot, chat, member_added_by):
    '''
    Check if Bot is allowed to be used in a Chat.
    '''
    if not is_group_in_allowed_list(chat.id):
        logger.warning("Bot added to not allowed group.")
        from_user_name = ""
        if member_added_by.name is not None:
            from_user_name = member_added_by.name
        else:
            from_user_name = member_added_by.full_name
        chat_link = ""
        if chat.username:
            chat_link = f"@{chat.username}"
        logger.info(
                "%s, %s, %s, %s",
                chat.id, from_user_name, chat.title, chat_link)
        msg_text = CONST["NOT_ALLOW_GROUP"].format(
                CONST["BOT_OWNER"], chat.id, CONST["REPOSITORY"])
        await tlg_send_msg(bot, chat.id, msg_text)
        return False
    if is_group_in_banned_list(chat.id):
        logger.warning("[%d] Bot added to banned group", chat.id)
        return False
    return True


def get_update_user_lang(update_user_data):
    '''
    Get user language-code from Telegram Update user data and return
    Bot supported language (english if not supported).
    '''
    lang = getattr(update_user_data, "language_code", "EN")
    if lang is None:
        lang = "EN"
    lang = lang.upper()
    if lang not in TEXT:
        lang = "EN"
    return lang


def is_captcha_num_solve(captcha_mode, msg_text, solve_num):
    '''
    Check if number send by user solves a num/hex/ascii/math captcha.
    - For "math", the message must be the exact math equation result
    number.
    - For other mode, the message must contains the numbers.
    '''
    if captcha_mode == "math":
        if msg_text == solve_num:
            return True
    else:
        if solve_num.lower() in msg_text.lower():
            return True
    return False


async def should_manage_captcha(update, bot):
    '''
    Check if the Bot should manage a Captcha process to this Group and
    Member. It checks if the group is allowed to use the Bot, checks if
    the member is not an Administrator neither a member added by an
    Admin, or an added Bot, and checks if the Member is not in any of
    the allowed users lists.
    '''
    chat = update.chat_member.chat
    join_user = update.chat_member.new_chat_member.user
    member_added_by = update.chat_member.from_user
    # Check if Group is not allowed to be used by the Bot
    if not await allowed_in_this_group(bot, chat, member_added_by):
        await tlg_leave_chat(bot, chat.id)
        return False
    # Ignore Admins
    if await tlg_user_is_admin(bot, chat.id, join_user.id):
        logger.info("[%d] User is an admin.", chat.id)
        logger.info("Skipping the captcha process.")
        return False
    # Ignore Members added by an Admin
    if await tlg_user_is_admin(bot, chat.id, member_added_by.id):
        logger.info("[%d] User has been added by an admin.", chat.id)
        logger.info("Skipping the captcha process.")
        return False
    # Ignore if the member that has been join the group is a Bot
    if join_user.is_bot:
        logger.info("[%d] User is a Bot.", chat.id)
        logger.info("Skipping the captcha process.")
        return False
    # Ignore if the member that has joined is in chat ignore list
    if is_user_in_ignored_list(chat.id, join_user):
        logger.info("[%d] User is in ignore list.", chat.id)
        logger.info("Skipping the captcha process.")
        return False
    if is_user_in_allowed_list(join_user):
        logger.info("[%d] User is in global allowed list.", chat.id)
        logger.info("Skipping the captcha process.")
        return False
    return True


async def captcha_fail_kick_ban_member(
        bot, chat_id, user_id, max_join_retries):
    '''
    Kick/Ban a new member that has fail to solve the captcha.
    '''
    banned = False
    # Get parameters
    lang = get_chat_config(chat_id, "Language")
    rm_result_msg = get_chat_config(chat_id, "Rm_Result_Msg")
    user_name = Global.new_users[chat_id][user_id]["join_data"]["user_name"]
    join_retries = \
        Global.new_users[chat_id][user_id]["join_data"]["join_retries"]
    logger.info("[%s] %s join_retries: %d", chat_id, user_id, join_retries)
    # Kick if user has fail to solve the captcha less than
    # "max_join_retries"
    if join_retries < max_join_retries:
        logger.info(
                "[%s] Captcha not solved, kicking %s (%s)...",
                chat_id, user_name, user_id)
        # Try to kick the user
        kick_result = await tlg_kick_user(bot, chat_id, user_id)
        if kick_result["error"] == "":
            # Kick success
            join_retries = join_retries + 1
            msg_text = TEXT[lang]["NEW_USER_KICK"].format(user_name)
            if rm_result_msg:
                await tlg_send_selfdestruct_msg_in(
                        bot, chat_id, msg_text, CONST["T_FAST_DEL_MSG"])
            else:
                await tlg_send_msg(bot, chat_id, msg_text)
        else:
            # Kick fail
            logger.info("[%s] Unable to kick", chat_id)
            if ((kick_result["error"] == "The user has left the group") or
                    (kick_result["error"] == "The user was already kicked")):
                # The user is not in the chat
                msg_text = TEXT[lang]["NEW_USER_KICK_NOT_IN_CHAT"].format(
                        user_name)
                if rm_result_msg:
                    await tlg_send_selfdestruct_msg_in(
                            bot, chat_id, msg_text, CONST["T_FAST_DEL_MSG"])
                else:
                    await tlg_send_msg(bot, chat_id, msg_text)
            elif kick_result["error"] == \
                    "Not enough rights to restrict/unrestrict chat member":
                # Bot has no privileges to kick
                msg_text = TEXT[lang]["NEW_USER_KICK_NOT_RIGHTS"].format(
                        user_name)
                # Send no rights for kick message without auto-remove
                await tlg_send_msg(bot, chat_id, msg_text)
            else:
                # For other reason, the Bot can't ban
                msg_text = TEXT[lang]["BOT_CANT_KICK"].format(user_name)
                if rm_result_msg:
                    await tlg_send_selfdestruct_msg_in(
                            bot, chat_id, msg_text, CONST["T_FAST_DEL_MSG"])
                else:
                    await tlg_send_msg(bot, chat_id, msg_text)
    # Ban if user has join "max_join_retries" times without solving
    # the captcha
    else:
        logger.info(
                "[%s] Captcha not solved, banning %s (%s)...",
                chat_id, user_name, user_id)
        # Try to ban the user and notify Admins
        ban_result = await tlg_ban_user(bot, chat_id, user_id)
        if ban_result["error"] == "":
            # Ban success
            banned = True
            msg_text = TEXT[lang]["NEW_USER_BAN"].format(
                    user_name, max_join_retries)
        else:
            # Ban fail
            if ban_result["error"] == "User not found":
                # The user is not in the chat
                msg_text = TEXT[lang]["NEW_USER_BAN_NOT_IN_CHAT"].format(
                        user_name, max_join_retries)
            elif ban_result["error"] \
                    == "Not enough rights to restrict/un-restrict chat member":
                # Bot has no privileges to ban
                msg_text = TEXT[lang]["NEW_USER_BAN_NOT_RIGHTS"].format(
                        user_name, max_join_retries)
            else:
                # For other reason, the Bot can't ban
                msg_text = TEXT[lang]["BOT_CANT_BAN"].format(
                        user_name, max_join_retries)
        # Send ban notify message
        logger.info("[%s] %s", chat_id, msg_text)
        if rm_result_msg:
            await tlg_send_selfdestruct_msg(bot, chat_id, msg_text)
        else:
            await tlg_send_msg(bot, chat_id, msg_text)
    # Update user info (join_retries & kick_ban)
    Global.new_users[chat_id][user_id]["join_data"]["kicked_ban"] = True
    Global.new_users[chat_id][user_id]["join_data"]["join_retries"] = \
        join_retries
    # Remove join messages
    logger.info("[%s] Removing messages from user %s...", chat_id, user_name)
    join_msg = Global.new_users[chat_id][user_id]["join_msg"]
    if join_msg is not None:
        await delete_tlg_msg(bot, chat_id, join_msg)
    for msg in Global.new_users[chat_id][user_id]["msg_to_rm"]:
        await delete_tlg_msg(bot, chat_id, msg)
    Global.new_users[chat_id][user_id]["msg_to_rm"].clear()
    for msg in Global.new_users[chat_id][user_id]["msg_to_rm_on_kick"]:
        await delete_tlg_msg(bot, chat_id, msg)
    Global.new_users[chat_id][user_id]["msg_to_rm_on_kick"].clear()
    # Delete user join info if ban was success
    if banned:
        del Global.new_users[chat_id][user_id]
    logger.info("[%s] Kick/Ban process completed", chat_id)
    logger.info("")


###############################################################################
# Received Telegram not-command messages handlers
###############################################################################

async def chat_bot_status_change(
        update: Update,
        context: ContextTypes.DEFAULT_TYPE
        ):
    '''
    Get Bot chats status changes (Bot added to group/channel,
    started/stopped conversation in private chat, etc.) event handler.
    '''
    # Check Bot changes
    result = tlg_extract_members_status_change(update.my_chat_member)
    if result is None:
        return
    was_member, is_member = result
    # Get chat data
    bot = context.bot
    chat = update.effective_chat
    caused_by_user = update.effective_user
    # Private Chat
    if chat.type == Chat.PRIVATE:
        return
    # Groups
    if chat.type in [Chat.GROUP, Chat.SUPERGROUP]:
        # Bot added to group
        if not was_member and is_member:
            # Get the language of the Telegram client software the Admin
            # that has added the Bot has, to assume this is the chat
            # language and configure Bot language of this chat
            admin_language = ""
            language_code = getattr(caused_by_user, "language_code", None)
            if language_code:
                admin_language = language_code[0:2].upper()
            if admin_language not in TEXT:
                admin_language = CONST["INIT_LANG"]
            save_config_property(chat.id, "Language", admin_language)
            # Get and save chat data
            if chat.title:
                save_config_property(chat.id, "Title", chat.title)
            if chat.username:
                chat_link = f"@{chat.username}"
                save_config_property(chat.id, "Link", chat_link)
            # Check if Group is not allowed to be used by the Bot
            if not await allowed_in_this_group(bot, chat, caused_by_user):
                await tlg_leave_chat(bot, chat.id)
                return
            # Send bot join message
            await tlg_send_msg(bot, chat.id, TEXT[admin_language]["START"])
        # Bot leave/removed from group
        elif was_member and not is_member:
            # Bot leave the group
            if caused_by_user.id == bot.id:
                # Bot left the group by itself
                logger.info("[%s] Bot leave the group", chat.id)
            # Bot removed from group
            else:
                logger.info(
                        "[%d] Bot removed from group by %s",
                        chat.id, caused_by_user.username)
        return
    # Bot added to channel
    if not was_member and is_member:
        # Leave it (Bot don't allowed to be used in Channels)
        logger.info("Bot try to be added to a channel")
        await tlg_send_msg(bot, chat.id, CONST["BOT_LEAVE_CHANNEL"])
        await tlg_leave_chat(bot, chat.id)
        return
    # Bot leave/removed channel
    return


async def chat_member_status_change(
        update: Update,
        context: ContextTypes.DEFAULT_TYPE
        ):
    '''
    Get Members chats status changes (user join/leave/added/removed
    to/from group/channel) event handler. Note: if Bot is not an Admin,
    "chat_member" update won't be received.
    '''
    bot = context.bot
    # Ignore if it is not a new member join
    if not tlg_has_new_member_join_group(update.chat_member):
        return
    # Get Chat data
    chat = update.chat_member.chat
    join_user = update.chat_member.new_chat_member.user
    chat_id = chat.id
    # Get User ID and Name
    join_user_id = join_user.id
    join_user_name = tlg_get_user_name(join_user, 35)
    logger.info(
            "[%s] New join detected: %s (%s)",
            chat_id, join_user_name, join_user_id)
    # Get and update chat data
    chat_title = chat.title
    if chat_title:
        save_config_property(chat_id, "Title", chat_title)
    # Add an unicode Left to Right Mark (LRM) to chat title (fix for
    # arabic, hebrew, etc.)
    chat_title = add_lrm(chat_title)
    chat_link = chat.username
    if chat_link:
        chat_link = f"@{chat_link}"
        save_config_property(chat_id, "Link", chat_link)
    # Check if the Bot should manage a Captcha process to this Group
    # and Member
    if not await should_manage_captcha(update, bot):
        return
    # Check and remove previous join messages of that user (if any)
    if chat_id in Global.new_users:
        if join_user_id in Global.new_users[chat_id]:
            if "msg_to_rm" in Global.new_users[chat_id][join_user_id]:
                for msg in \
                        Global.new_users[chat_id][join_user_id]["msg_to_rm"]:
                    await delete_tlg_msg(bot, chat_id, msg)
                Global.new_users[chat_id][join_user_id]["msg_to_rm"].clear()
    # Ignore if the captcha protection is not enable in this chat
    captcha_enable = get_chat_config(chat_id, "Enabled")
    if not captcha_enable:
        logger.info("[%s] Captcha is not enabled in this chat", chat_id)
        return
    # Determine configured language and captcha settings
    lang = get_chat_config(chat_id, "Language")
    captcha_level = get_chat_config(chat_id, "Captcha_Difficulty_Level")
    captcha_mode = get_chat_config(chat_id, "Captcha_Chars_Mode")
    captcha_timeout = get_chat_config(chat_id, "Captcha_Time")
    if captcha_timeout < CONST["T_SECONDS_IN_MIN"]:
        timeout_str = f"{captcha_timeout} sec"
    else:
        timeout_str = f'{int(captcha_timeout / CONST["T_SECONDS_IN_MIN"])} min'
    send_problem = False
    captcha_num = ""
    if captcha_mode == "random":
        captcha_mode = choice(["nums", "math", "poll"])
        # If Captcha Mode Poll is not configured use another mode
        if captcha_mode == "poll":
            poll_question = get_chat_config(chat_id, "Poll_Q")
            poll_options = get_chat_config(chat_id, "Poll_A")
            poll_correct_option = get_chat_config(chat_id, "Poll_C_A")
            if ((poll_question == "") or
                    (num_config_poll_options(poll_options) < 2) or
                    (poll_correct_option == 0)):
                captcha_mode = choice(["nums", "math"])
    if captcha_mode == "button":
        # Send a button-only challenge
        challenge_text = TEXT[lang]["NEW_USER_BUTTON_MODE"].format(
                join_user_name, chat_title, timeout_str)
        # Prepare inline keyboard button to let user pass
        keyboard = [[
                InlineKeyboardButton(
                        TEXT[lang]["PASS_BTN_TEXT"],
                        callback_data=f"button_captcha {join_user_id}")
                ]
        ]
        reply_markup = InlineKeyboardMarkup(keyboard)
        logger.info(
                "[%s] Sending captcha message to %s: [button]",
                chat_id, join_user_name)
        sent_result = await tlg_send_msg(
                bot, chat_id, challenge_text, reply_markup=reply_markup)
        if sent_result["msg"] is None:
            send_problem = True
    elif captcha_mode == "poll":
        poll_question = get_chat_config(chat_id, "Poll_Q")
        poll_options = get_chat_config(chat_id, "Poll_A")
        poll_correct_option = get_chat_config(chat_id, "Poll_C_A")
        if ((poll_question == "") or
                (num_config_poll_options(poll_options) < 2) or
                (poll_correct_option == 0)):
            await tlg_send_selfdestruct_msg_in(
                    bot, chat_id, TEXT[lang]["POLL_NEW_USER_NOT_CONFIG"],
                    CONST["T_FAST_DEL_MSG"])
            return
        # Remove empty strings from options list
        poll_options = list(filter(None, poll_options))
        # Send request to solve the poll text message
        poll_request_msg_text = TEXT[lang]["POLL_NEW_USER"].format(
                join_user_name, chat_title, timeout_str)
        sent_result = await tlg_send_selfdestruct_msg(
                bot, chat_id, poll_request_msg_text)
        solve_poll_request_msg_id = None
        if sent_result is not None:
            solve_poll_request_msg_id = sent_result
        # Send the Poll
        sent_result = await tlg_send_poll(
                bot, chat_id, poll_question, poll_options,
                poll_correct_option-1, captcha_timeout, False, Poll.QUIZ,
                read_timeout=20)
        if sent_result["msg"] is None:
            send_problem = True
        else:
            # Save some info about the poll the bot_data for
            # later use in receive_quiz_answer
            poll_id = sent_result["msg"].poll.id
            poll_msg_id = sent_result["msg"].message_id
            poll_data = {
                poll_id:
                {
                    "chat_id": chat_id,
                    "poll_msg_id": poll_msg_id,
                    "user_id": join_user_id,
                    "correct_option": poll_correct_option
                }
            }
            context.bot_data.update(poll_data)
    else:  # Image captcha
        # Generate a pseudorandom captcha send it to telegram group and
        # program message
        captcha = create_image_captcha(
                chat_id, join_user_id, captcha_level, captcha_mode)
        if captcha_mode == "math":
            captcha_num = captcha["equation_result"]
            logger.info(
                    "[%s] Sending captcha message to %s: %s=%s...",
                    chat_id, join_user_name, captcha["equation_str"],
                    captcha["equation_result"])
            # Note: Img caption must be <= 1024 chars
            img_caption = TEXT[lang]["NEW_USER_MATH_CAPTION"].format(
                    join_user_name, chat_title, timeout_str)
        else:
            captcha_num = captcha["characters"]
            logger.info(
                    "[%s] Sending captcha message to %s: %s...",
                    chat_id, join_user_name, captcha_num)
            # Note: Img caption must be <= 1024 chars
            img_caption = TEXT[lang]["NEW_USER_IMG_CAPTION"].format(
                    join_user_name, chat_title, timeout_str)
        # Prepare inline keyboard button to let user request another
        # captcha
        keyboard = [[
                InlineKeyboardButton(
                        TEXT[lang]["OTHER_CAPTCHA_BTN_TEXT"],
                        callback_data=f"image_captcha {join_user_id}")
                ]
        ]
        reply_markup = InlineKeyboardMarkup(keyboard)
        # Send the image
        sent_result = {}
        sent_result["msg"] = None
        try:
            with open(captcha["image"], "rb") as file_image:
                sent_result = await tlg_send_image(
                        bot, chat_id, file_image, img_caption,
                        reply_markup=reply_markup, read_timeout=20)
        except Exception:
            logger.error(format_exc())
            logger.error("Fail to send image to Telegram")
            send_problem = True
        if sent_result["msg"] is None:
            send_problem = True
        # Remove sent captcha image file from file system
        if path.exists(captcha["image"]):
            remove(captcha["image"])
    if not send_problem:
        # Add sent captcha message to self-destruct list
        if sent_result["msg"] is not None:
            tlg_msg_to_selfdestruct_in(
                    sent_result["msg"], captcha_timeout + 10)
        # Default user join data
        join_data = {
            "user_name": join_user_name,
            "captcha_num": captcha_num,
            "captcha_mode": captcha_mode,
            "join_time": time(),
            "captcha_timeout": captcha_timeout,
            "join_retries": 1,
            "kicked_ban": False
        }
        # Create dict keys for new user
        if chat_id not in Global.new_users:
            Global.new_users[chat_id] = {}
        if join_user_id not in Global.new_users[chat_id]:
            Global.new_users[chat_id][join_user_id] = {}
        if "join_data" not in Global.new_users[chat_id][join_user_id]:
            Global.new_users[chat_id][join_user_id]["join_data"] = {}
        if "join_msg" not in Global.new_users[chat_id][join_user_id]:
            Global.new_users[chat_id][join_user_id]["join_msg"] = None
        if "msg_to_rm" not in Global.new_users[chat_id][join_user_id]:
            Global.new_users[chat_id][join_user_id]["msg_to_rm"] = []
        if "msg_to_rm_on_kick" not in Global.new_users[chat_id][join_user_id]:
            Global.new_users[chat_id][join_user_id]["msg_to_rm_on_kick"] = []
        # Check if this user was before in the chat without solve the
        # captcha and restore previous join_retries
        if len(Global.new_users[chat_id][join_user_id]["join_data"]) != 0:
            user_join_data = \
                    Global.new_users[chat_id][join_user_id]["join_data"]
            join_data["join_retries"] = user_join_data["join_retries"]
        # Add new user join data and messages to be removed
        Global.new_users[chat_id][join_user_id]["join_data"] = join_data
        if update.message:
            Global.new_users[chat_id][join_user_id]["join_msg"] = \
                    update.message.message_id
        if sent_result["msg"]:
            Global.new_users[chat_id][join_user_id]["msg_to_rm"].append(
                    sent_result["msg"].message_id)
        if ((captcha_mode == "poll") and
                (solve_poll_request_msg_id is not None)):
            Global.new_users[chat_id][join_user_id]["msg_to_rm"].append(
<<<<<<< HEAD
                        solve_poll_request_msg_id)
=======
                    solve_poll_request_msg_id)
>>>>>>> e2975680
        # Restrict user to deny send any kind of message until captcha
        # is solve. Allow send text messages for image based captchas
        # that requires it
        if captcha_mode in ["poll", "button"]:
            await tlg_restrict_user(
                    bot, chat_id, join_user_id, send_msg=False,
                    send_media=False, send_stickers_gifs=False,
                    insert_links=False, send_polls=False, invite_members=False,
                    pin_messages=False, change_group_info=False,
                    manage_topics=None)
        else:
            # Restrict user to only allow send text messages
            await tlg_restrict_user(
                    bot, chat_id, join_user_id, send_msg=True,
                    send_media=False, send_stickers_gifs=False,
                    insert_links=False, send_polls=False, invite_members=False,
                    pin_messages=False, change_group_info=False,
                    manage_topics=None)
        logger.info("[%s] Captcha send process completed.", chat_id)
        logger.info("")


async def msg_user_joined_group(
        update: Update,
        context: ContextTypes.DEFAULT_TYPE
        ):
    '''
    New member join the group event handler.
    '''
    # Disable unused arguments
    del context
    # Get message data
    chat_id = None
    update_msg = tlg_get_msg(update)
    if update_msg is not None:
        chat_id = getattr(update_msg, "chat_id", None)
    if (update_msg is None) or (chat_id is None):
        logger.info("Warning: Received an unexpected update.")
        logger.info(update)
        return
    msg_id = getattr(update_msg, "message_id", None)
    if msg_id is None:
        return
    new_chat_members = getattr(update_msg, "new_chat_members", None)
    if new_chat_members is None:
        return
    # For each new user that join or has been added
    for join_user in new_chat_members:
        # Ignore if the chat is not expected
        if chat_id not in Global.new_users:
            continue
        # Ignore if user is not expected
        if join_user.id not in Global.new_users[chat_id]:
            continue
        # If user has join the group, add the "USER joined the group"
        # message ID to new user data to be removed
        Global.new_users[chat_id][join_user.id]["join_msg"] = msg_id


async def msg_notext(update: Update, context: ContextTypes.DEFAULT_TYPE):
    '''
    All non-text messages handler.
    '''
    bot = context.bot
    # Get message data
    chat = None
    chat_id = None
    update_msg = None
    update_msg = tlg_get_msg(update)
    if update_msg is not None:
        chat = getattr(update_msg, "chat", None)
        chat_id = getattr(update_msg, "chat_id", None)
    if (update_msg is None) or (chat is None) or (chat_id is None):
        logger.info("Warning: Received an unexpected update.")
        logger.info(update)
        return
    # Ignore if message comes from a private chat
    if chat.type == "private":
        return
    # Ignore if message comes from a channel
    if chat.type == "channel":
        return
    # Ignore if message is a channel post automatically forwarded to the
    # connected discussion group
    if tlg_is_a_channel_msg_on_discussion_group(update_msg):
        return
    # Ignore if captcha protection is not enable in this chat
    captcha_enable = get_chat_config(chat_id, "Enabled")
    if not captcha_enable:
        return
    # Ignore if msg not from a new user that needs to solve the captcha
    user_id = update_msg.from_user.id
    if chat_id not in Global.new_users:
        return
    if user_id not in Global.new_users[chat_id]:
        return
    # Get username, if has an alias, just use the alias
    user_name = update_msg.from_user.full_name
    if update_msg.from_user.username is not None:
        user_name = f"@{update_msg.from_user.username}"
    # Remove send message and notify that not text messages are not
    # allowed until solve captcha
    msg_id = update_msg.message_id
    logger.info("[%s] Removing non-text msg sent by %s", chat_id, user_name)
    await delete_tlg_msg(bot, chat_id, msg_id)
    lang = get_chat_config(chat_id, "Language")
    bot_msg = TEXT[lang]["NOT_TEXT_MSG_ALLOWED"].format(user_name)
    await tlg_send_selfdestruct_msg_in(
            bot, chat_id, bot_msg, CONST["T_FAST_DEL_MSG"],
            topic_id=tlg_get_msg_topic(update_msg))


async def msg_nocmd(update: Update, context: ContextTypes.DEFAULT_TYPE):
    '''
    Non-command text messages handler.
    '''
    bot = context.bot
    # Get message data
    chat = None
    chat_id = None
    update_msg = None
    update_msg = tlg_get_msg(update)
    if update_msg is not None:
        chat = getattr(update_msg, "chat", None)
        chat_id = getattr(update_msg, "chat_id", None)
    if (update_msg is None) or (chat is None) or (chat_id is None):
        logger.info("Warning: Received an unexpected update.")
        logger.info(update)
        return
    topic_id = tlg_get_msg_topic(update_msg)
    # Ignore if message comes from a private chat
    if chat.type == "private":
        return
    # Ignore if message comes from a channel
    if chat.type == "channel":
        return
    # Ignore if message is a channel post automatically forwarded to the
    # connected discussion group
    if tlg_is_a_channel_msg_on_discussion_group(update_msg):
        return
    # Ignore if captcha protection is not enable in this chat
    captcha_enable = get_chat_config(chat_id, "Enabled")
    if not captcha_enable:
        return
    # If message doesn't has text, check for caption fields (for no text
    # msgs and forward ones)
    msg_text = getattr(update_msg, "text", None)
    if msg_text is None:
        msg_text = getattr(update_msg, "caption_html", None)
    if msg_text is None:
        msg_text = getattr(update_msg, "caption", None)
    # Check if message has a text link (embedded url in text) and get it
    msg_entities = getattr(update_msg, "entities", None)
    if msg_entities is None:
        msg_entities = []
    for entity in msg_entities:
        url = getattr(entity, "url", None)
        if url is not None:
            if url != "":
                if msg_text is None:
                    msg_text = url
                else:
                    msg_text = f"{msg_text} [{url}]"
                break
    # Get others message data
    user_id = update_msg.from_user.id
    msg_id = update_msg.message_id
    # Get and update chat data
    chat_title = chat.title
    if chat_title:
        save_config_property(chat_id, "Title", chat_title)
    chat_link = chat.username
    if chat_link:
        chat_link = f"@{chat_link}"
        save_config_property(chat_id, "Link", chat_link)
    user_name = update_msg.from_user.full_name
    # If has an alias, just use the alias
    if update_msg.from_user.username is not None:
        user_name = f"@{update_msg.from_user.username}"
    # Set default text message if not received
    if msg_text is None:
        msg_text = "[Not a text message]"
    # Check if group is configured to deny users send URLs, and
    # remove URLs msg
    url_enable = get_chat_config(chat_id, "URL_Enabled")
    if not url_enable:
        # Ignore if message comes from an Admin
        is_admin = await tlg_user_is_admin(bot, chat_id, user_id)
        if is_admin:
            return
        # Get Chat configured language
        lang = get_chat_config(chat_id, "Language")
        # Check for Spam (check if the message contains any URL)
        has_url = re.findall(CONST["REGEX_URLS"], msg_text)
        if has_url:
            # Try to remove the message and notify detection
            if await delete_tlg_msg(bot, chat_id, msg_id):
                bot_msg = TEXT[lang]["URL_MSG_NOT_ALLOWED_DETECTED"].format(
                        user_name)
                await tlg_send_selfdestruct_msg_in(
                        bot, chat_id, bot_msg,
                        CONST["T_FAST_DEL_MSG"],
                        topic_id=topic_id)
    # Ignore if message is not from a new user that has not completed
    # the captcha yet
    if chat_id not in Global.new_users:
        return
    if user_id not in Global.new_users[chat_id]:
        return
    # Get Chat settings
    lang = get_chat_config(chat_id, "Language")
    rm_result_msg = get_chat_config(chat_id, "Rm_Result_Msg")
    captcha_mode = \
        Global.new_users[chat_id][user_id]["join_data"]["captcha_mode"]
    # Check for forwarded messages and delete it
    forward_from = getattr(update_msg, "forward_from", None)
    forward_from_chat = getattr(update_msg, "forward_from_chat", None)
    if (forward_from is not None) or (forward_from_chat is not None):
        logger.info("[%s] Spammer detected: %s.", chat_id, user_name)
        logger.info("[%s] Removing forwarded msg: %s.", chat_id, msg_text)
        if await delete_tlg_msg(bot, chat_id, msg_id):
            logger.info("Message removed.")
        else:
            logger.info("Message can't be deleted.")
        return
    # Check for Spam (check if the message contains any URL or alias)
    has_url = re.findall(CONST["REGEX_URLS"], msg_text)
    has_alias = tlg_alias_in_string(msg_text)
    if has_url or has_alias:
        logger.info("[%s] Spammer detected: %s.", chat_id, user_name)
        logger.info("[%s] Removing spam message: %s.", chat_id, msg_text)
        # Try to remove the message and notify detection
        if await delete_tlg_msg(bot, chat_id, msg_id):
            bot_msg = TEXT[lang]["SPAM_DETECTED_RM"].format(user_name)
            await tlg_send_selfdestruct_msg_in(
                    bot, chat_id, bot_msg, CONST["T_FAST_DEL_MSG"],
                    topic_id=topic_id)
        else:
            bot_msg = TEXT[lang]["SPAM_DETECTED_NOT_RM"].format(user_name)
            await tlg_send_selfdestruct_msg_in(
                    bot, chat_id, bot_msg, CONST["T_FAST_DEL_MSG"],
                    topic_id=topic_id)
            logger.info("Message can't be deleted.")
        return
    # Check group config regarding if all messages of user must be
    # removed when kick
    rm_all_msg = get_chat_config(chat_id, "RM_All_Msg")
    if rm_all_msg:
        Global.new_users[chat_id][user_id]["msg_to_rm_on_kick"].append(msg_id)
    # End here if no image captcha mode
    if captcha_mode not in {"nums", "hex", "ascii", "math"}:
        return
    logger.info(
            "[%s] Received captcha reply from %s: %s",
            chat_id, user_name, msg_text)
    # Check if the expected captcha solve number is in the message
    solve_num = Global.new_users[chat_id][user_id]["join_data"]["captcha_num"]
    if is_captcha_num_solve(captcha_mode, msg_text, solve_num):
        logger.info("[%s] Captcha solved by %s", chat_id, user_name)
        # Remove all restrictions on the user
        await tlg_unrestrict_user(bot, chat_id, user_id)
        # Remove join messages
        for msg in Global.new_users[chat_id][user_id]["msg_to_rm"]:
            await delete_tlg_msg(bot, chat_id, msg)
        Global.new_users[chat_id][user_id]["msg_to_rm"].clear()
        Global.new_users[chat_id][user_id]["msg_to_rm_on_kick"].clear()
        del Global.new_users[chat_id][user_id]
        # Remove user captcha numbers message
        await delete_tlg_msg(bot, chat_id, msg_id)
        # Send message solve message
        bot_msg = TEXT[lang]["CAPTCHA_SOLVED"].format(user_name)
        if rm_result_msg:
            await tlg_send_selfdestruct_msg_in(
                    bot, chat_id, bot_msg, CONST["T_FAST_DEL_MSG"])
        else:
            await tlg_send_msg(bot, chat_id, bot_msg)
        # Check for custom welcome message and send it
        welcome_msg = get_chat_config(chat_id, "Welcome_Msg").format(
                escape_markdown(user_name, 2))
        if welcome_msg != "-":
            # Send the message as Markdown
            rm_welcome_msg = get_chat_config(chat_id, "Rm_Welcome_Msg")
            if rm_welcome_msg:
                welcome_msg_time = get_chat_config(chat_id, "Welcome_Time")
                sent_result = await tlg_send_selfdestruct_msg_in(
                        bot, chat_id, welcome_msg, welcome_msg_time,
                        parse_mode="MARKDOWN")
            else:
                sent_result = await tlg_send_msg(
                        bot, chat_id, welcome_msg, "MARKDOWN")
            if sent_result is None:
                logger.info(
                        "[%s] Error: Can't send the welcome message.",
                        chat_id)
        # Check for send just text message option and apply user
        # restrictions
        restrict_non_text_msgs = get_chat_config(chat_id, "Restrict_Non_Text")
        # Restrict for 1 day
        if restrict_non_text_msgs == 1:
            tomorrow_epoch = get_unix_epoch() + CONST["T_RESTRICT_NO_TEXT_MSG"]
            await tlg_restrict_user(
                    bot, chat_id, user_id, send_msg=True, send_media=False,
                    send_stickers_gifs=False, insert_links=False,
                    send_polls=False, invite_members=False, pin_messages=False,
                    change_group_info=False, manage_topics=None,
                    until_date=tomorrow_epoch)
        # Restrict forever
        elif restrict_non_text_msgs == 2:
            await tlg_restrict_user(
                    bot, chat_id, user_id, send_msg=True, send_media=False,
                    send_stickers_gifs=False, insert_links=False,
                    send_polls=False, invite_members=False, pin_messages=False,
                    change_group_info=False, manage_topics=None)
    # The provided message doesn't has the valid captcha number
    else:
        # Check if the message is for a math equation captcha
        if captcha_mode == "math":
            clueless_user = False
            # Check if message is just 4 numbers
            if is_int(msg_text) and (len(msg_text) == 4):
                clueless_user = True
            # Check if message is "NN+NN" or "NN-NN"
            elif ((len(msg_text) == 5) and (is_int(msg_text[:2])) and
                    (is_int(msg_text[3:])) and (msg_text[2] in ["+", "-"])):
                clueless_user = True
            # Tell the user that is wrong
            if clueless_user:
                tlg_msg_to_selfdestruct(update_msg)
                sent_msg_id = await tlg_send_selfdestruct_msg_in(
                        bot, chat_id, TEXT[lang]["CAPTCHA_INCORRECT_MATH"],
                        CONST["T_FAST_DEL_MSG"], topic_id=topic_id)
                Global.new_users[chat_id][user_id]["msg_to_rm"].append(
                        sent_msg_id)
                Global.new_users[chat_id][user_id]["msg_to_rm"].append(msg_id)
        # If "nums", "hex" or "ascii" captcha
        else:
            # Check if the message has 4 chars
            if len(msg_text) == 4:
                tlg_msg_to_selfdestruct(update_msg)
                sent_msg_id = await tlg_send_selfdestruct_msg_in(
                        bot, chat_id, TEXT[lang]["CAPTCHA_INCORRECT_0"],
                        CONST["T_FAST_DEL_MSG"], topic_id=topic_id)
                Global.new_users[chat_id][user_id]["msg_to_rm"].append(
                        sent_msg_id)
                Global.new_users[chat_id][user_id]["msg_to_rm"].append(msg_id)
            # Check if the message was just a 4 numbers msg
            elif is_int(msg_text):
                tlg_msg_to_selfdestruct(update_msg)
                sent_msg_id = await tlg_send_selfdestruct_msg_in(
                        bot, chat_id, TEXT[lang]["CAPTCHA_INCORRECT_1"],
                        CONST["T_FAST_DEL_MSG"], topic_id=topic_id)
                Global.new_users[chat_id][user_id]["msg_to_rm"].append(
                        sent_msg_id)
                Global.new_users[chat_id][user_id]["msg_to_rm"].append(msg_id)
    logger.info("[%s] Captcha reply process completed.", chat_id)
    logger.info("")


async def receive_poll_answer(
        update: Update,
        context: ContextTypes.DEFAULT_TYPE
        ):
    '''
    User poll vote received.
    '''
    bot = context.bot
    active_polls = context.bot_data
    poll_id = update.poll_answer.poll_id
    from_user = update.poll_answer.user
    option_answer = update.poll_answer.option_ids[0] + 1
    # Ignore any Poll vote that comes from unexpected poll
    if poll_id not in active_polls:
        return
    poll_data = active_polls[poll_id]
    # Ignore Poll votes that doesn't come from expected user in captcha
    # process
    if from_user.id != poll_data["user_id"]:
        return
    # Handle poll vote
    chat_id = poll_data["chat_id"]
    user_id = poll_data["user_id"]
    poll_msg_id = poll_data["poll_msg_id"]
    poll_correct_option = poll_data["correct_option"]
    # The vote come from expected user, let's stop the Poll
    logger.info(
            "[%s] User %s select poll option %d",
            chat_id, from_user.username, option_answer)
    await tlg_stop_poll(bot, chat_id, poll_msg_id)
    # Get user name (if has an alias, just use the alias)
    user_name = from_user.full_name
    if from_user.username is not None:
        user_name = f"@{from_user.username}"
    # Get chat settings
    lang = get_chat_config(chat_id, "Language")
    rm_result_msg = get_chat_config(chat_id, "Rm_Result_Msg")
    rm_welcome_msg = get_chat_config(chat_id, "Rm_Welcome_Msg")
    welcome_msg = get_chat_config(chat_id, "Welcome_Msg").format(
            escape_markdown(user_name, 2))
    restrict_non_text_msgs = get_chat_config(chat_id, "Restrict_Non_Text")
    # Wait 3s to let poll animation be shown
    await asyncio_sleep(3)
    # Remove previous join messages
    for msg in Global.new_users[chat_id][user_id]["msg_to_rm"]:
        await delete_tlg_msg(bot, chat_id, msg)
    Global.new_users[chat_id][user_id]["msg_to_rm"].clear()
    # Check if user vote the correct option
    if option_answer == poll_correct_option:
        logger.info("[%s] User %s solve a poll challenge.", chat_id, user_name)
        # Remove all restrictions on the user
        await tlg_unrestrict_user(bot, chat_id, user_id)
        # Send captcha solved message
        bot_msg = TEXT[lang]["CAPTCHA_SOLVED"].format(user_name)
        if rm_result_msg:
            await tlg_send_selfdestruct_msg_in(
                    bot, chat_id, bot_msg, CONST["T_FAST_DEL_MSG"])
        else:
            await tlg_send_msg(bot, chat_id, bot_msg)
        del Global.new_users[chat_id][user_id]
        # Check for custom welcome message and send it
        if welcome_msg != "-":
            if rm_welcome_msg:
                welcome_msg_time = get_chat_config(chat_id, "Welcome_Time")
                sent_result = await tlg_send_selfdestruct_msg_in(
                        bot, chat_id, welcome_msg, welcome_msg_time,
                        parse_mode="MARKDOWN")
            else:
                sent_result = await tlg_send_msg(
                        bot, chat_id, welcome_msg, "MARKDOWN")
            if sent_result is None:
                logger.info(
                        "[%s] Error: Can't send the welcome message.",
                        chat_id)
        # Check for send just text message option and apply user
        # restrictions
        if restrict_non_text_msgs == 1:  # Restrict for 1 day
            tomorrow_epoch = get_unix_epoch() + CONST["T_RESTRICT_NO_TEXT_MSG"]
            await tlg_restrict_user(
                    bot, chat_id, user_id, send_msg=True, send_media=False,
                    send_stickers_gifs=False, insert_links=False,
                    send_polls=False, invite_members=False, pin_messages=False,
                    change_group_info=False,  manage_topics=None,
                    until_date=tomorrow_epoch)
        elif restrict_non_text_msgs == 2:  # Restrict forever
            await tlg_restrict_user(
                    bot, chat_id, user_id, send_msg=True, send_media=False,
                    send_stickers_gifs=False, insert_links=False,
                    send_polls=False, invite_members=False, pin_messages=False,
                    change_group_info=False, manage_topics=None)
    else:
        # Notify captcha fail
        logger.info("[%s] User %s fail poll.", chat_id, user_name)
        bot_msg = TEXT[lang]["CAPTCHA_POLL_FAIL"].format(user_name)
        if rm_result_msg:
            await tlg_send_selfdestruct_msg_in(
                bot, chat_id, bot_msg, CONST["T_FAST_DEL_MSG"])
        else:
            await tlg_send_msg(bot, chat_id, bot_msg)
        # Wait 10s
        await asyncio_sleep(10)
        # Try to kick the user
        await captcha_fail_kick_ban_member(
                bot, chat_id, user_id, CONST["MAX_FAIL_BAN_POLL"])
    logger.info("[%s] Poll captcha process completed.", chat_id)
    logger.info("")


async def key_inline_keyboard(
        update: Update,
        context: ContextTypes.DEFAULT_TYPE
        ):
    '''
    Inline Keyboard button pressed handler.
    '''
    bot = context.bot
    query = update.callback_query
    # Confirm query received
    query_ans_result = await tlg_answer_callback_query(bot, query)
    if query_ans_result["error"] != "":
        return
    # Convert query provided data into list
    button_data = query.data.split(" ")
    # Ignore if the query data is unexpected or it comes from an
    # unexpected user
    if ((len(button_data) < 2) or
            (button_data[1] != str(query.from_user.id))):
        return
    # Get type of inline keyboard button pressed and user ID associated
    # to that button
    key_pressed = button_data[0]
    # Check and handle "request new img captcha" or "button captcha
    # challenge" buttons
    if "image_captcha" in key_pressed:
        await button_request_captcha(bot, query)
    elif "button_captcha" in key_pressed:
        await button_request_pass(bot, query)


async def button_request_captcha(bot, query):
    '''
    Button "Another captcha" pressed handler.
    '''
    # Get query data
    chat_id = query.message.chat_id
    user_id = query.from_user.id
    msg_id = query.message.message_id
    user_name = query.from_user.full_name
    # If has an alias, just use the alias
    if query.from_user.username is not None:
        user_name = f"@{query.from_user.username}"
    chat_title = query.message.chat.title
    # Add an unicode Left to Right Mark (LRM) to chat title
    # (fix for arabic, hebrew, etc.)
    chat_title = add_lrm(chat_title)
    # Ignore if message is not from a new user that has not
    # completed the captcha yet
    if chat_id not in Global.new_users:
        return
    if user_id not in Global.new_users[chat_id]:
        return
    # Get chat language
    lang = get_chat_config(chat_id, "Language")
    logger.info("[%s] User %s requested a new captcha.", chat_id, user_name)
    # Prepare inline keyboard button to let user request another captcha
    keyboard = [[
            InlineKeyboardButton(
                    TEXT[lang]["OTHER_CAPTCHA_BTN_TEXT"],
                    callback_data=f"image_captcha {str(query.from_user.id)}")
            ]
    ]
    reply_markup = InlineKeyboardMarkup(keyboard)
    # Get captcha timeout
    captcha_timeout = get_chat_config(chat_id, "Captcha_Time")
    if captcha_timeout < CONST["T_SECONDS_IN_MIN"]:
        timeout_str = f"{captcha_timeout} sec"
    else:
        timeout_min = int(captcha_timeout / CONST["T_SECONDS_IN_MIN"])
        timeout_str = f"{timeout_min} min"
    # Get current chat configurations
    captcha_level = get_chat_config(chat_id, "Captcha_Difficulty_Level")
    captcha_mode = \
        Global.new_users[chat_id][user_id]["join_data"]["captcha_mode"]
    # Use nums mode if captcha_mode was changed while captcha was
    # in progress
    if captcha_mode not in {"nums", "hex", "ascii", "math"}:
        captcha_mode = "nums"
    # Generate a new captcha and edit previous captcha image message
    captcha = create_image_captcha(
                chat_id, user_id, captcha_level, captcha_mode)
    if captcha_mode == "math":
        captcha_num = captcha["equation_result"]
        logger.info(
                "[%s] Sending new captcha msg: %s = %s...",
                chat_id, captcha["equation_str"], captcha_num)
        img_caption = TEXT[lang]["NEW_USER_MATH_CAPTION"].format(
                user_name, chat_title, timeout_str)
    else:
        captcha_num = captcha["characters"]
        logger.info(
                "[%s] Sending new captcha msg: %s...",
                chat_id, captcha_num)
        img_caption = TEXT[lang]["NEW_USER_IMG_CAPTION"].format(
                user_name, chat_title, timeout_str)
    # Read and send image
    edit_result = {}
    try:
        with open(captcha["image"], "rb") as file_img:
            input_media = InputMediaPhoto(media=file_img, caption=img_caption)
            edit_result = await tlg_edit_msg_media(
                    bot, chat_id, msg_id, media=input_media,
                    reply_markup=reply_markup)
        if edit_result["error"] == "":
            # Set and modified to new expected captcha number
            Global.new_users[chat_id][user_id]["join_data"]["captcha_num"] = \
                    captcha_num
            # Remove sent captcha image file from file system
            if path.exists(captcha["image"]):
                remove(captcha["image"])
    except Exception:
        logger.error(format_exc())
        logger.error("Fail to update image for Telegram")
    logger.info("[%s] New captcha request process completed.", chat_id)
    logger.info("")


async def button_request_pass(bot, query):
    '''
    Button "I'm not a bot" pressed handler.
    '''
    # Get query data
    chat_id = query.message.chat_id
    user_id = query.from_user.id
    user_name = query.from_user.full_name
    # If has an alias, just use the alias
    if query.from_user.username is not None:
        user_name = f"@{query.from_user.username}"
    chat_title = query.message.chat.title
    # Add an unicode Left to Right Mark (LRM) to chat title (fix for
    # arabic, hebrew, etc.)
    chat_title = add_lrm(chat_title)
    # Ignore if request doesn't come from a new user in captcha process
    if chat_id not in Global.new_users:
        return
    if user_id not in Global.new_users[chat_id]:
        return
    # Get chat settings
    lang = get_chat_config(chat_id, "Language")
    rm_result_msg = get_chat_config(chat_id, "Rm_Result_Msg")
    # Remove previous join messages
    for msg in Global.new_users[chat_id][user_id]["msg_to_rm"]:
        await delete_tlg_msg(bot, chat_id, msg)
    # Remove user from captcha process
    del Global.new_users[chat_id][user_id]
    # Send message solve message
    logger.info(
            "[%s] User %s solved a button-only challenge.",
            chat_id, user_name)
    # Remove all restrictions on the user
    await tlg_unrestrict_user(bot, chat_id, user_id)
    # Send captcha solved message
    bot_msg = TEXT[lang]["CAPTCHA_SOLVED"].format(user_name)
    if rm_result_msg:
        await tlg_send_selfdestruct_msg_in(
                bot, chat_id, bot_msg, CONST["T_FAST_DEL_MSG"])
    else:
        await tlg_send_msg(bot, chat_id, bot_msg)
    # Check for custom welcome message and send it
    welcome_msg = ""
    welcome_msg = get_chat_config(chat_id, "Welcome_Msg").format(
            escape_markdown(user_name, 2))
    if welcome_msg != "-":
        # Send the message as Markdown
        rm_welcome_msg = get_chat_config(chat_id, "Rm_Welcome_Msg")
        if rm_welcome_msg:
            welcome_msg_time = get_chat_config(chat_id, "Welcome_Time")
            sent_result = await tlg_send_selfdestruct_msg_in(
                    bot, chat_id, welcome_msg, welcome_msg_time,
                    parse_mode="MARKDOWN")
        else:
            sent_result = await tlg_send_msg(
                    bot, chat_id, welcome_msg, "MARKDOWN")
        if sent_result is None:
            logger.info(
                    "[%s] Error: Can't send the welcome message.",
                    chat_id)
    # Check to send just text message option and apply user restrictions
    restrict_non_text_msgs = get_chat_config(chat_id, "Restrict_Non_Text")
    # Restrict for 1 day
    if restrict_non_text_msgs == 1:
        tomorrow_epoch = get_unix_epoch() + CONST["T_RESTRICT_NO_TEXT_MSG"]
        await tlg_restrict_user(
                bot, chat_id, user_id, send_msg=True, send_media=False,
                send_stickers_gifs=False, insert_links=False, send_polls=False,
                invite_members=False, pin_messages=False,
                change_group_info=False, manage_topics=None,
                until_date=tomorrow_epoch)
    # Restrict forever
    elif restrict_non_text_msgs == 2:
        await tlg_restrict_user(
                bot, chat_id, user_id, send_msg=True, send_media=False,
                send_stickers_gifs=False, insert_links=False, send_polls=False,
                invite_members=False, pin_messages=False,
                change_group_info=False, manage_topics=None)
    logger.info("[%s] Button-only challenge process completed.", chat_id)
    logger.info("")


###############################################################################
# Received Telegram command messages handlers
###############################################################################

async def cmd_start(update: Update, context: ContextTypes.DEFAULT_TYPE):
    '''
    Command /start message handler.
    '''
    bot = context.bot
    # Ignore command if it was a edited message
    update_msg = getattr(update, "message", None)
    if update_msg is None:
        return
    chat_id = update_msg.chat_id
    chat_type = update_msg.chat.type
    lang = get_update_user_lang(update_msg.from_user)
    if chat_type == "private":
        await tlg_send_msg(bot, chat_id, TEXT[lang]["START"])
    else:
        # Remove command message automatically after a while
        tlg_msg_to_selfdestruct(update_msg)
        # Ignore if not requested by a group Admin
        user_id = update_msg.from_user.id
        is_admin = await tlg_user_is_admin(bot, chat_id, user_id)
        if not is_admin:
            return
        # Send the response message
        lang = get_chat_config(chat_id, "Language")
        await tlg_send_selfdestruct_msg(
                bot, chat_id, TEXT[lang]["START"],
                topic_id=tlg_get_msg_topic(update_msg))


async def cmd_help(update: Update, context: ContextTypes.DEFAULT_TYPE):
    '''
    Command /help message handler.
    '''
    bot = context.bot
    # Ignore command if it was a edited message
    update_msg = getattr(update, "message", None)
    if update_msg is None:
        return
    chat_id = update_msg.chat_id
    chat_type = update_msg.chat.type
    lang = get_update_user_lang(update_msg.from_user)
    if chat_type == "private":
        await tlg_send_msg(bot, chat_id, TEXT[lang]["HELP"])
    else:
        # Remove command message automatically after a while
        tlg_msg_to_selfdestruct(update_msg)
        # Ignore if not requested by a group Admin
        user_id = update_msg.from_user.id
        is_admin = await tlg_user_is_admin(bot, chat_id, user_id)
        if (is_admin is None) or (is_admin is False):
            return
        # Send the response message
        lang = get_chat_config(chat_id, "Language")
        await tlg_send_selfdestruct_msg(
                bot, chat_id, TEXT[lang]["HELP"],
                topic_id=tlg_get_msg_topic(update_msg))


async def cmd_commands(update: Update, context: ContextTypes.DEFAULT_TYPE):
    '''
    Command /commands message handler.
    '''
    bot = context.bot
    # Ignore command if it was a edited message
    update_msg = getattr(update, "message", None)
    if update_msg is None:
        return
    chat_id = update_msg.chat_id
    chat_type = update_msg.chat.type
    lang = get_update_user_lang(update_msg.from_user)
    if chat_type == "private":
        await tlg_send_msg(bot, chat_id, TEXT[lang]["COMMANDS"])
    else:
        # Remove command message automatically after a while
        tlg_msg_to_selfdestruct(update_msg)
        # Ignore if not requested by a group Admin
        user_id = update_msg.from_user.id
        is_admin = await tlg_user_is_admin(bot, chat_id, user_id)
        if (is_admin is None) or (is_admin is False):
            return
        # Send the response message
        lang = get_chat_config(chat_id, "Language")
        await tlg_send_selfdestruct_msg(
                bot, chat_id, TEXT[lang]["COMMANDS"],
                topic_id=tlg_get_msg_topic(update_msg))


async def cmd_connect(update: Update, context: ContextTypes.DEFAULT_TYPE):
    '''
    Command /connect message handler.
    '''
    bot = context.bot
    args = context.args
    # Ignore command if it was a edited message
    update_msg = getattr(update, "message", None)
    if update_msg is None:
        return
    chat_id = update_msg.chat_id
    chat_type = update_msg.chat.type
    user_id = update_msg.from_user.id
    user_alias = update_msg.from_user.username
    if user_alias is not None:
        user_alias = f"@{user_alias}"
    lang = get_update_user_lang(update_msg.from_user)
    # Ignore if command is not in private chat
    if chat_type != "private":
        # Remove command message automatically after a while
        tlg_msg_to_selfdestruct(update_msg)
        # Ignore if not requested by a group Admin
        is_admin = await tlg_user_is_admin(bot, chat_id, user_id)
        if (is_admin is None) or (is_admin is False):
            return
        # Send just allowed in private chat message
        lang = get_chat_config(chat_id, "Language")
        await tlg_send_msg_type_chat(
                bot, chat_type, chat_id, TEXT[lang]["CMD_JUST_IN_PRIVATE"],
                topic_id=tlg_get_msg_topic(update_msg))
        return
    # Check for group chat ID
    if len(args) == 0:
        await tlg_send_msg_type_chat(
                bot, chat_type, chat_id, TEXT[lang]["CONNECT_USAGE"],
                topic_id=tlg_get_msg_topic(update_msg))
        return
    group_id = args[0]
    # Add "-" if not present
    if group_id[0] != "-":
        group_id = f"-{group_id}"
    if not tlg_is_valid_group(group_id):
        await tlg_send_msg_type_chat(
                bot, chat_type, chat_id, TEXT[lang]["INVALID_GROUP_ID"],
                topic_id=tlg_get_msg_topic(update_msg))
        return
    # Check if requested by the Bot owner or an Admin of the group
    if ((str(user_id) != CONST["BOT_OWNER"]) and
            (user_alias != CONST["BOT_OWNER"])):
        is_admin = await tlg_user_is_admin(bot, group_id, user_id)
        if (is_admin is None) or (is_admin is False):
            await tlg_send_msg_type_chat(
                    bot, chat_type, chat_id, TEXT[lang]["CONNECT_JUST_ADMIN"],
                    topic_id=tlg_get_msg_topic(update_msg))
            return
    # Connection
    group_lang = get_chat_config(group_id, "Language")
    Global.connections[user_id] = {"group_id": group_id, "lang": group_lang}
    await tlg_send_msg_type_chat(
            bot, chat_type, chat_id, TEXT[lang]["CONNECT_OK"].format(group_id),
            topic_id=tlg_get_msg_topic(update_msg))


async def cmd_disconnect(update: Update, context: ContextTypes.DEFAULT_TYPE):
    '''
    Command /disconnect message handler.
    '''
    bot = context.bot
    # Ignore command if it was a edited message
    update_msg = getattr(update, "message", None)
    if update_msg is None:
        return
    chat_id = update_msg.chat_id
    chat_type = update_msg.chat.type
    user_id = update_msg.from_user.id
    lang = get_update_user_lang(update_msg.from_user)
    # Ignore if command is not in private chat
    if chat_type != "private":
        # Remove command message automatically after a while
        tlg_msg_to_selfdestruct(update_msg)
        # Ignore if not requested by a group Admin
        is_admin = await tlg_user_is_admin(bot, chat_id, user_id)
        if (is_admin is None) or (is_admin is False):
            return
        # Send just allowed in private chat message
        lang = get_chat_config(chat_id, "Language")
        await tlg_send_msg_type_chat(
                bot, chat_type, chat_id, TEXT[lang]["CMD_JUST_IN_PRIVATE"],
                topic_id=tlg_get_msg_topic(update_msg))
        return
    # Check if User is connected to some group
    if user_id not in Global.connections:
        await tlg_send_msg_type_chat(
                bot, chat_type, chat_id,
                TEXT[lang]["DISCONNECT_NOT_CONNECTED"],
                topic_id=tlg_get_msg_topic(update_msg))
        return
    # Disconnection
    lang = Global.connections[user_id]["lang"]
    group_id = Global.connections[user_id]["group_id"]
    del Global.connections[user_id]
    await tlg_send_msg_type_chat(
            bot, chat_type, chat_id,
            TEXT[lang]["DISCONNECT_OK"].format(group_id),
            topic_id=tlg_get_msg_topic(update_msg))


async def cmd_checkcfg(update: Update, context: ContextTypes.DEFAULT_TYPE):
    '''
    Command /checkcfg message handler.
    '''
    bot = context.bot
    # Ignore command if it was a edited message
    update_msg = getattr(update, "message", None)
    if update_msg is None:
        return
    chat_id = update_msg.chat_id
    user_id = update_msg.from_user.id
    chat_type = update_msg.chat.type
    lang = get_update_user_lang(update_msg.from_user)
    if chat_type == "private":
        if user_id not in Global.connections:
            await tlg_send_msg_type_chat(
                    bot, chat_type, chat_id,
                    TEXT[lang]["CMD_NEEDS_CONNECTION"])
            return
        group_id = Global.connections[user_id]["group_id"]
    else:
        # Remove command message automatically after a while
        tlg_msg_to_selfdestruct(update_msg)
        # Ignore if not requested by a group Admin
        is_admin = await tlg_user_is_admin(bot, chat_id, user_id)
        if (is_admin is None) or (is_admin is False):
            return
        # Get Group Chat ID and configured language
        group_id = chat_id
        lang = get_chat_config(group_id, "Language")
    # Get all group configs
    group_cfg = get_all_chat_config(group_id)
    group_cfg = json_dumps(group_cfg, indent=4, sort_keys=True)
    await tlg_send_msg_type_chat(
            bot, chat_type, chat_id,
            TEXT[lang]["CHECK_CFG"].format(escape_markdown(group_cfg, 2)),
            parse_mode="MARKDOWN", topic_id=tlg_get_msg_topic(update_msg))


async def cmd_language(update: Update, context: ContextTypes.DEFAULT_TYPE):
    '''
    Command /language message handler.
    '''
    bot = context.bot
    args = context.args
    # Ignore command if it was a edited message
    update_msg = getattr(update, "message", None)
    if update_msg is None:
        return
    chat_id = update_msg.chat_id
    user_id = update_msg.from_user.id
    chat_type = update_msg.chat.type
    lang = get_update_user_lang(update_msg.from_user)
    # Check usage in private chat
    if chat_type == "private":
        if user_id not in Global.connections:
            await tlg_send_msg_type_chat(
                    bot, chat_type, chat_id,
                    TEXT[lang]["CMD_NEEDS_CONNECTION"])
            return
        group_id = Global.connections[user_id]["group_id"]
    else:
        # Remove command message automatically after a while
        tlg_msg_to_selfdestruct(update_msg)
        # Ignore if not requested by a group Admin
        is_admin = await tlg_user_is_admin(bot, chat_id, user_id)
        if (is_admin is None) or (is_admin is False):
            return
        # Get Group Chat ID and configured language
        group_id = chat_id
        lang = get_chat_config(group_id, "Language")
    # Check if no argument was provided with the command
    if len(args) == 0:
        msg_text = TEXT[lang]["LANG_NOT_ARG"].format(
                CONST["SUPPORTED_LANGS_CMDS"])
        await tlg_send_msg_type_chat(
                bot, chat_type, chat_id, msg_text,
                topic_id=tlg_get_msg_topic(update_msg))
        return
    # Get and configure chat to provided language
    lang_provided = args[0].upper()
    if lang_provided in TEXT:
        if lang_provided != lang:
            lang = lang_provided
            save_config_property(group_id, "Language", lang)
            if (chat_type == "private") and (user_id in Global.connections):
                Global.connections[user_id]["lang"] = lang
            msg_text = TEXT[lang]["LANG_CHANGE"]
        else:
            msg_text = TEXT[lang]["LANG_SAME"].format(
                    CONST["SUPPORTED_LANGS_CMDS"])
    else:
        msg_text = TEXT[lang]["LANG_BAD_LANG"].format(
                CONST["SUPPORTED_LANGS_CMDS"])
    await tlg_send_msg_type_chat(
            bot, chat_type, chat_id, msg_text,
            topic_id=tlg_get_msg_topic(update_msg))


async def cmd_time(update: Update, context: ContextTypes.DEFAULT_TYPE):
    '''
    Command /time message handler.
    '''
    bot = context.bot
    args = context.args
    # Ignore command if it was a edited message
    update_msg = getattr(update, "message", None)
    if update_msg is None:
        return
    chat_id = update_msg.chat_id
    user_id = update_msg.from_user.id
    chat_type = update_msg.chat.type
    lang = get_update_user_lang(update_msg.from_user)
    # Check and deny usage in private chat
    if chat_type == "private":
        if user_id not in Global.connections:
            await tlg_send_msg_type_chat(
                    bot, chat_type, chat_id,
                    TEXT[lang]["CMD_NEEDS_CONNECTION"])
            return
        group_id = Global.connections[user_id]["group_id"]
    else:
        # Remove command message automatically after a while
        tlg_msg_to_selfdestruct(update_msg)
        # Ignore if not requested by a group Admin
        is_admin = await tlg_user_is_admin(bot, chat_id, user_id)
        if (is_admin is None) or (is_admin is False):
            return
        # Get Group Chat ID and configured language
        group_id = chat_id
        lang = get_chat_config(group_id, "Language")
    # Check if no argument was provided with the command
    if len(args) == 0:
        await tlg_send_msg_type_chat(
                bot, chat_type, chat_id, TEXT[lang]["TIME_NOT_ARG"],
                topic_id=tlg_get_msg_topic(update_msg))
        return
    # Check if provided time argument is not a number
    if not is_int(args[0]):
        await tlg_send_msg_type_chat(
                bot, chat_type, chat_id, TEXT[lang]["TIME_NOT_NUM"],
                topic_id=tlg_get_msg_topic(update_msg))
        return
    # Get time arguments
    new_time = int(args[0])
    min_sec = "min"
    if len(args) > 1:
        min_sec = args[1].lower()
    # Check if time format is not minutes or seconds
    # Convert time value to seconds if min format
    if min_sec in ["m", "min", "mins", "minutes"]:
        min_sec = "min"
        new_time_str = f"{new_time} min"
        new_time = new_time * CONST["T_SECONDS_IN_MIN"]
    elif min_sec in ["s", "sec", "secs", "seconds"]:
        min_sec = "sec"
        new_time_str = f"{new_time} sec"
    else:
        await tlg_send_msg_type_chat(
                bot, chat_type, chat_id, TEXT[lang]["TIME_NOT_ARG"],
                topic_id=tlg_get_msg_topic(update_msg))
        return
    # Check if time value is out of limits (less than 10s)
    if new_time < 10:
        msg_text = TEXT[lang]["TIME_OUT_RANGE"].format(
                CONST["MAX_CONFIG_CAPTCHA_TIME"])
        await tlg_send_msg_type_chat(
                bot, chat_type, chat_id, msg_text,
                topic_id=tlg_get_msg_topic(update_msg))
        return
    if new_time > CONST["MAX_CONFIG_CAPTCHA_TIME"] * CONST["T_SECONDS_IN_MIN"]:
        msg_text = TEXT[lang]["TIME_OUT_RANGE"].format(
                CONST["MAX_CONFIG_CAPTCHA_TIME"])
        await tlg_send_msg_type_chat(
                bot, chat_type, chat_id, msg_text,
                topic_id=tlg_get_msg_topic(update_msg))
        return
    # Set the new captcha time
    save_config_property(group_id, "Captcha_Time", new_time)
    msg_text = TEXT[lang]["TIME_CHANGE"].format(new_time_str)
    await tlg_send_msg_type_chat(
            bot, chat_type, chat_id, msg_text,
            topic_id=tlg_get_msg_topic(update_msg))


async def cmd_difficulty(update: Update, context: ContextTypes.DEFAULT_TYPE):
    '''
    Command /difficulty message handler.
    '''
    bot = context.bot
    args = context.args
    # Ignore command if it was a edited message
    update_msg = getattr(update, "message", None)
    if update_msg is None:
        return
    chat_id = update_msg.chat_id
    user_id = update_msg.from_user.id
    chat_type = update_msg.chat.type
    lang = get_update_user_lang(update_msg.from_user)
    # Check and deny usage in private chat
    if chat_type == "private":
        if user_id not in Global.connections:
            await tlg_send_msg_type_chat(
                    bot, chat_type, chat_id,
                    TEXT[lang]["CMD_NEEDS_CONNECTION"])
            return
        group_id = Global.connections[user_id]["group_id"]
    else:
        # Remove command message automatically after a while
        tlg_msg_to_selfdestruct(update_msg)
        # Ignore if not requested by a group Admin
        is_admin = await tlg_user_is_admin(bot, chat_id, user_id)
        if (is_admin is None) or (is_admin is False):
            return
        # Get Group Chat ID and configured language
        group_id = chat_id
        lang = get_chat_config(group_id, "Language")
    # Check if no argument was provided with the command
    if len(args) == 0:
        await tlg_send_msg_type_chat(
                bot, chat_type, chat_id, TEXT[lang]["DIFFICULTY_NOT_ARG"],
                topic_id=tlg_get_msg_topic(update_msg))
        return
    # Get and configure chat to provided captcha difficulty
    if is_int(args[0]):
        new_difficulty = int(args[0])
        new_difficulty = max(new_difficulty, 1)
        new_difficulty = min(new_difficulty, 5)
        save_config_property(
                group_id, "Captcha_Difficulty_Level", new_difficulty)
        bot_msg = TEXT[lang]["DIFFICULTY_CHANGE"].format(new_difficulty)
    else:
        bot_msg = TEXT[lang]["DIFFICULTY_NOT_NUM"]
    await tlg_send_msg_type_chat(
            bot, chat_type, chat_id, bot_msg,
            topic_id=tlg_get_msg_topic(update_msg))


async def cmd_captcha_mode(update: Update, context: ContextTypes.DEFAULT_TYPE):
    '''
    Command /captcha_mode message handler.
    '''
    bot = context.bot
    args = context.args
    # Ignore command if it was a edited message
    update_msg = getattr(update, "message", None)
    if update_msg is None:
        return
    chat_id = update_msg.chat_id
    user_id = update_msg.from_user.id
    chat_type = update_msg.chat.type
    lang = get_update_user_lang(update_msg.from_user)
    # Check and deny usage in private chat
    if chat_type == "private":
        if user_id not in Global.connections:
            await tlg_send_msg_type_chat(
                    bot, chat_type, chat_id,
                    TEXT[lang]["CMD_NEEDS_CONNECTION"])
            return
        group_id = Global.connections[user_id]["group_id"]
    else:
        # Remove command message automatically after a while
        tlg_msg_to_selfdestruct(update_msg)
        # Ignore if not requested by a group Admin
        is_admin = await tlg_user_is_admin(bot, chat_id, user_id)
        if (is_admin is None) or (is_admin is False):
            return
        # Get Group Chat ID and configured language
        group_id = chat_id
        lang = get_chat_config(group_id, "Language")
    # Check if no argument was provided with the command
    if len(args) == 0:
        await tlg_send_msg_type_chat(
                bot, chat_type, chat_id, TEXT[lang]["CAPTCHA_MODE_NOT_ARG"],
                topic_id=tlg_get_msg_topic(update_msg))
        return
    # Get and configure chat to provided captcha mode
    new_captcha_mode = args[0].lower()
    if (new_captcha_mode in
            {"poll", "button", "nums", "hex", "ascii", "math", "random"}):
        save_config_property(group_id, "Captcha_Chars_Mode", new_captcha_mode)
        bot_msg = TEXT[lang]["CAPTCHA_MODE_CHANGE"].format(new_captcha_mode)
    else:
        bot_msg = TEXT[lang]["CAPTCHA_MODE_INVALID"]
    await tlg_send_msg_type_chat(
            bot, chat_type, chat_id, bot_msg,
            topic_id=tlg_get_msg_topic(update_msg))


async def cmd_welcome_msg(update: Update, context: ContextTypes.DEFAULT_TYPE):
    '''
    Command /welcome_msg message handler.
    '''
    bot = context.bot
    args = context.args
    # Ignore command if it was a edited message
    update_msg = getattr(update, "message", None)
    if update_msg is None:
        return
    chat_id = update_msg.chat_id
    user_id = update_msg.from_user.id
    chat_type = update_msg.chat.type
    lang = get_update_user_lang(update_msg.from_user)
    # Check and deny usage in private chat
    if chat_type == "private":
        if user_id not in Global.connections:
            await tlg_send_msg_type_chat(
                    bot, chat_type, chat_id,
                    TEXT[lang]["CMD_NEEDS_CONNECTION"])
            return
        group_id = Global.connections[user_id]["group_id"]
    else:
        # Remove command message automatically after a while
        tlg_msg_to_selfdestruct(update_msg)
        # Ignore if not requested by a group Admin
        is_admin = await tlg_user_is_admin(bot, chat_id, user_id)
        if (is_admin is None) or (is_admin is False):
            return
        # Get Group Chat ID and configured language
        group_id = chat_id
        lang = get_chat_config(group_id, "Language")
    # Check if no argument was provided with the command
    if len(args) == 0:
        await tlg_send_msg_type_chat(
                bot, chat_type, chat_id, TEXT[lang]["WELCOME_MSG_SET_NOT_ARG"],
                topic_id=tlg_get_msg_topic(update_msg))
        return
    # Get welcome message in markdown and remove "/Welcome_msg "
    # text from it
    welcome_msg = update.message.text_markdown_v2[14:]
    welcome_msg = welcome_msg.replace("{", "{{")
    welcome_msg = welcome_msg.replace("}", "}}")
    welcome_msg = welcome_msg.replace("$user", "{0}")
    welcome_msg = welcome_msg[:CONST["MAX_WELCOME_MSG_LENGTH"]]
    if welcome_msg == "disable":
        welcome_msg = '-'
        bot_msg = TEXT[lang]["WELCOME_MSG_UNSET"]
    else:
        bot_msg = TEXT[lang]["WELCOME_MSG_SET"]
    save_config_property(group_id, "Welcome_Msg", welcome_msg)
    await tlg_send_msg_type_chat(
            bot, chat_type, chat_id, bot_msg,
            topic_id=tlg_get_msg_topic(update_msg))


async def cmd_welcome_msg_time(
        update: Update,
        context: ContextTypes.DEFAULT_TYPE
        ):
    '''
    Command /welcome_msg_time message handler.
    '''
    bot = context.bot
    args = context.args
    # Ignore command if it was a edited message
    update_msg = getattr(update, "message", None)
    if update_msg is None:
        return
    chat_id = update_msg.chat_id
    user_id = update_msg.from_user.id
    chat_type = update_msg.chat.type
    lang = get_update_user_lang(update_msg.from_user)
    # Check and deny usage in private chat
    if chat_type == "private":
        if user_id not in Global.connections:
            await tlg_send_msg_type_chat(
                    bot, chat_type, chat_id,
                    TEXT[lang]["CMD_NEEDS_CONNECTION"],
                    topic_id=tlg_get_msg_topic(update_msg))
            return
        group_id = Global.connections[user_id]["group_id"]
    else:
        # Remove command message automatically after a while
        tlg_msg_to_selfdestruct(update_msg)
        # Ignore if not requested by a group Admin
        is_admin = await tlg_user_is_admin(bot, chat_id, user_id)
        if (is_admin is None) or (is_admin is False):
            return
        # Get Group Chat ID and configured language
        group_id = chat_id
        lang = get_chat_config(group_id, "Language")
    # Check if no argument was provided with the command
    if len(args) == 0:
        await tlg_send_msg_type_chat(
                bot, chat_type, chat_id, TEXT[lang]["WELCOME_TIME_NOT_ARG"],
                topic_id=tlg_get_msg_topic(update_msg))
        return
    # Check if provided time argument is not a number
    if not is_int(args[0]):
        await tlg_send_msg_type_chat(
                bot, chat_type, chat_id, TEXT[lang]["TIME_NOT_NUM"],
                topic_id=tlg_get_msg_topic(update_msg))
        return
    # Get time arguments
    new_time = int(args[0])
    min_sec = "min"
    if len(args) > 1:
        min_sec = args[1].lower()
    # Check if time format is not minutes or seconds
    # Convert time value to seconds if min format
    if min_sec in ["m", "min", "mins", "minutes"]:
        min_sec = "min"
        new_time_str = f"{new_time} min"
        new_time = new_time * CONST["T_SECONDS_IN_MIN"]
    elif min_sec in ["s", "sec", "secs", "seconds"]:
        min_sec = "sec"
        new_time_str = f"{new_time} sec"
    else:
        await tlg_send_msg_type_chat(
                bot, chat_type, chat_id, TEXT[lang]["WELCOME_TIME_NOT_ARG"],
                topic_id=tlg_get_msg_topic(update_msg))
        return
    # Check if time value is out of limits (less than 10s)
    if new_time < 10:
        msg_text = TEXT[lang]["TIME_OUT_RANGE"].format(
                CONST["MAX_CONFIG_CAPTCHA_TIME"])
        await tlg_send_msg_type_chat(
                bot, chat_type, chat_id, msg_text,
                topic_id=tlg_get_msg_topic(update_msg))
        return
    if new_time > CONST["MAX_CONFIG_CAPTCHA_TIME"] * CONST["T_SECONDS_IN_MIN"]:
        msg_text = TEXT[lang]["TIME_OUT_RANGE"].format(
                CONST["MAX_CONFIG_CAPTCHA_TIME"])
        await tlg_send_msg_type_chat(
                bot, chat_type, chat_id, msg_text,
                topic_id=tlg_get_msg_topic(update_msg))
        return
    # Set the new captcha time
    save_config_property(group_id, "Welcome_Time", new_time)
    msg_text = TEXT[lang]["WELCOME_TIME_CHANGE"].format(new_time_str)
    await tlg_send_msg_type_chat(
            bot, chat_type, chat_id, msg_text,
            topic_id=tlg_get_msg_topic(update_msg))


async def cmd_captcha_poll(update: Update, context: ContextTypes.DEFAULT_TYPE):
    '''
    Command /captcha_poll message handler.
    '''
    bot = context.bot
    args = context.args
    # Ignore command if it was a edited message
    update_msg = getattr(update, "message", None)
    if update_msg is None:
        return
    chat_id = update_msg.chat_id
    user_id = update_msg.from_user.id
    chat_type = update_msg.chat.type
    lang = get_update_user_lang(update_msg.from_user)
    # Check and deny usage in private chat
    if chat_type == "private":
        if user_id not in Global.connections:
            await tlg_send_msg_type_chat(
                    bot, chat_type, chat_id,
                    TEXT[lang]["CMD_NEEDS_CONNECTION"])
            return
        group_id = Global.connections[user_id]["group_id"]
    else:
        # Remove command message automatically after a while
        tlg_msg_to_selfdestruct(update_msg)
        # Ignore if not requested by a group Admin
        is_admin = await tlg_user_is_admin(bot, chat_id, user_id)
        if (is_admin is None) or (is_admin is False):
            return
        # Get Group Chat ID and configured language
        group_id = chat_id
        lang = get_chat_config(group_id, "Language")
    # Format command usage text
    text_cmd_usage = TEXT[lang]["CAPTCHA_POLL_USAGE"].format(
            CONST["MAX_POLL_QUESTION_LENGTH"],
            CONST["MAX_POLL_OPTION_LENGTH"],
            CONST["MAX_POLL_OPTIONS"])
    # Check if no argument was provided with the command
    if len(args) < 2:
        await tlg_send_msg_type_chat(
                bot, chat_type, chat_id, text_cmd_usage,
                topic_id=tlg_get_msg_topic(update_msg))
        return
    # Get poll message command
    poll_cmd = args[0]
    logger.info("poll_cmd: %s", poll_cmd)
    if poll_cmd not in ["question", "option", "correct_option"]:
        await tlg_send_msg_type_chat(
                bot, chat_type, chat_id, text_cmd_usage,
                topic_id=tlg_get_msg_topic(update_msg))
        return
    if poll_cmd == "question":
        # get Poll Question
        poll_question = " ".join(args[1:])
        logger.info("poll_question: %s", poll_question)
        if len(poll_question) > CONST["MAX_POLL_QUESTION_LENGTH"]:
            poll_question = poll_question[:CONST["MAX_POLL_QUESTION_LENGTH"]]
        # Save Poll Question
        save_config_property(group_id, "Poll_Q", poll_question)
        await tlg_send_msg_type_chat(
                bot, chat_type, chat_id,
                TEXT[lang]["POLL_QUESTION_CONFIGURED"],
                topic_id=tlg_get_msg_topic(update_msg))
    elif poll_cmd == "correct_option":
        # get Poll correct option and check if is a number
        option_num = args[1]
        if not is_int(option_num):
            await tlg_send_msg_type_chat(
                    bot, chat_type, chat_id, text_cmd_usage)
            return
        option_num = int(option_num)
        # Check if correct option number is configured
        if (option_num < 1) or (option_num > CONST["MAX_POLL_OPTIONS"]):
            await tlg_send_msg_type_chat(
                    bot, chat_type, chat_id, text_cmd_usage,
                    topic_id=tlg_get_msg_topic(update_msg))
            return
        poll_options = get_chat_config(group_id, "Poll_A")
        if option_num > num_config_poll_options(poll_options):
            await tlg_send_msg_type_chat(
                    bot, chat_type, chat_id,
                    TEXT[lang]["POLL_CORRECT_OPTION_NOT_CONFIGURED"].format(
                            option_num),
                    topic_id=tlg_get_msg_topic(update_msg))
            return
        # Save Poll correct option number
        save_config_property(group_id, "Poll_C_A", option_num)
        await tlg_send_msg_type_chat(
                bot, chat_type, chat_id,
                TEXT[lang]["POLL_CORRECT_OPTION_CONFIGURED"].format(
                    option_num),
                topic_id=tlg_get_msg_topic(update_msg))
    elif poll_cmd == "option":
        # Check if option argument is valid
        if len(args) < 3:
            await tlg_send_msg_type_chat(
                    bot, chat_type, chat_id, text_cmd_usage,
                    topic_id=tlg_get_msg_topic(update_msg))
            return
        option_num = args[1]
        logger.info("option_num: %s", option_num)
        if not is_int(option_num):
            await tlg_send_msg_type_chat(
                    bot, chat_type, chat_id, text_cmd_usage,
                    topic_id=tlg_get_msg_topic(update_msg))
            return
        option_num = int(option_num)
        if (option_num < 1) or (option_num > CONST["MAX_POLL_OPTIONS"]):
            await tlg_send_msg_type_chat(
                    bot, chat_type, chat_id, text_cmd_usage,
                    topic_id=tlg_get_msg_topic(update_msg))
            return
        option_num = option_num - 1
        # Resize poll options list if missing options slots
        poll_options = get_chat_config(group_id, "Poll_A")
        if len(poll_options) < CONST["MAX_POLL_OPTIONS"]:
            missing_options = CONST["MAX_POLL_OPTIONS"] - len(poll_options)
            for _ in range(missing_options, CONST["MAX_POLL_OPTIONS"]):
                poll_options.append("")
        # Modify option number if previous option is not defined
        for i in range(0, CONST["MAX_POLL_OPTIONS"]):
            if (poll_options[i] == "") and (i < option_num):
                option_num = i
                break
        # Parse provided Poll option text to configure and limit length
        poll_option = " ".join(args[2:])
        logger.info("poll_option: %s", poll_option)
        if len(poll_option) > CONST["MAX_POLL_OPTION_LENGTH"]:
            poll_option = poll_option[:CONST["MAX_POLL_OPTION_LENGTH"]]
        # Check if requested an option remove and remove it
        if poll_option.lower() == "remove":
            del poll_options[option_num]
            poll_options.append("")
        else:
            poll_options[option_num] = poll_option
        # Save Poll option
        save_config_property(group_id, "Poll_A", poll_options)
        await tlg_send_msg_type_chat(
                bot, chat_type, chat_id,
                TEXT[lang]["POLL_OPTION_CONFIGURED"].format(option_num+1),
                topic_id=tlg_get_msg_topic(update_msg))


async def cmd_restrict_non_text(
        update: Update,
        context: ContextTypes.DEFAULT_TYPE
        ):
    '''
    Command /restrict_non_text message handler.
    '''
    bot = context.bot
    args = context.args
    # Ignore command if it was a edited message
    update_msg = getattr(update, "message", None)
    if update_msg is None:
        return
    chat_id = update_msg.chat_id
    user_id = update_msg.from_user.id
    chat_type = update_msg.chat.type
    lang = get_update_user_lang(update_msg.from_user)
    # Check and deny usage in private chat
    if chat_type == "private":
        if user_id not in Global.connections:
            await tlg_send_msg_type_chat(
                    bot, chat_type, chat_id,
                    TEXT[lang]["CMD_NEEDS_CONNECTION"])
            return
        group_id = Global.connections[user_id]["group_id"]
    else:
        # Remove command message automatically after a while
        tlg_msg_to_selfdestruct(update_msg)
        # Ignore if not requested by a group Admin
        is_admin = await tlg_user_is_admin(bot, chat_id, user_id)
        if (is_admin is None) or (is_admin is False):
            return
        # Get Group Chat ID and configured language
        group_id = chat_id
        lang = get_chat_config(group_id, "Language")
    # Check if no argument was provided with the command
    if len(args) == 0:
        await tlg_send_msg_type_chat(
                bot, chat_type, chat_id,
                TEXT[lang]["RESTRICT_NON_TEXT_MSG_NOT_ARG"],
                topic_id=tlg_get_msg_topic(update_msg))
        return
    # Check for valid expected argument values
    restrict_non_text_msgs = args[0]
    if restrict_non_text_msgs not in ["enable", "disable"]:
        await tlg_send_msg_type_chat(
                bot, chat_type, chat_id,
                TEXT[lang]["RESTRICT_NON_TEXT_MSG_NOT_ARG"],
                topic_id=tlg_get_msg_topic(update_msg))
        return
    # Check for forever restriction argument
    restrict_forever = False
    if (len(args) > 1) and (args[1] == "forever"):
        restrict_forever = True
    # Enable/Disable just text messages option
    if restrict_non_text_msgs == "enable":
        if restrict_forever:
            save_config_property(group_id, "Restrict_Non_Text", 2)
        else:
            save_config_property(group_id, "Restrict_Non_Text", 1)
        bot_msg = TEXT[lang]["RESTRICT_NON_TEXT_MSG_ENABLED"]
    else:
        save_config_property(group_id, "Restrict_Non_Text", 0)
        bot_msg = TEXT[lang]["RESTRICT_NON_TEXT_MSG_DISABLED"]
    await tlg_send_msg_type_chat(
            bot, chat_type, chat_id, bot_msg,
            topic_id=tlg_get_msg_topic(update_msg))


async def cmd_add_ignore(update: Update, context: ContextTypes.DEFAULT_TYPE):
    '''
    Command /add_ignore message handler.
    '''
    bot = context.bot
    args = context.args
    # Ignore command if it was a edited message
    update_msg = getattr(update, "message", None)
    if update_msg is None:
        return
    chat_id = update_msg.chat_id
    user_id = update_msg.from_user.id
    chat_type = update_msg.chat.type
    lang = get_update_user_lang(update_msg.from_user)
    # Check and deny usage in private chat
    if chat_type == "private":
        if user_id not in Global.connections:
            await tlg_send_msg_type_chat(
                    bot, chat_type, chat_id,
                    TEXT[lang]["CMD_NEEDS_CONNECTION"])
            return
        group_id = Global.connections[user_id]["group_id"]
    else:
        # Remove command message automatically after a while
        tlg_msg_to_selfdestruct(update_msg)
        # Ignore if not requested by a group Admin
        is_admin = await tlg_user_is_admin(bot, chat_id, user_id)
        if (is_admin is None) or (is_admin is False):
            return
        # Get Group Chat ID and configured language
        group_id = chat_id
        lang = get_chat_config(group_id, "Language")
    # Check if no argument was provided with the command
    if len(args) == 0:
        await tlg_send_msg_type_chat(
                bot, chat_type, chat_id, TEXT[lang]["IGNORE_LIST_ADD_NOT_ARG"],
                topic_id=tlg_get_msg_topic(update_msg))
        return
    # Check and add user ID/alias form ignore list
    user_id_alias = args[0]
    if tlg_is_valid_user_id_or_alias(user_id_alias):
        ignore_list = get_chat_config(group_id, "Ignore_List")
        # Ignore list limit enforcement
        if len(ignore_list) < CONST["IGNORE_LIST_MAX"]:
            if user_id_alias not in ignore_list:
                ignore_list.append(user_id_alias)
                save_config_property(group_id, "Ignore_List", ignore_list)
                bot_msg = TEXT[lang]["IGNORE_LIST_ADD_SUCCESS"]
            else:
                bot_msg = TEXT[lang]["IGNORE_LIST_ADD_DUPLICATED"]
        else:
            bot_msg = TEXT[lang]["IGNORE_LIST_ADD_LIMIT_EXCEEDED"]
    else:
        bot_msg = TEXT[lang]["IGNORE_LIST_ADD_INVALID"]
    await tlg_send_msg_type_chat(
            bot, chat_type, chat_id, bot_msg,
            topic_id=tlg_get_msg_topic(update_msg))


async def cmd_remove_ignore(
        update: Update,
        context: ContextTypes.DEFAULT_TYPE
        ):
    '''
    Command /remove_ignore message handler.
    '''
    bot = context.bot
    args = context.args
    # Ignore command if it was a edited message
    update_msg = getattr(update, "message", None)
    if update_msg is None:
        return
    chat_id = update_msg.chat_id
    user_id = update_msg.from_user.id
    chat_type = update_msg.chat.type
    lang = get_update_user_lang(update_msg.from_user)
    # Check and deny usage in private chat
    if chat_type == "private":
        if user_id not in Global.connections:
            await tlg_send_msg_type_chat(
                    bot, chat_type, chat_id,
                    TEXT[lang]["CMD_NEEDS_CONNECTION"])
            return
        group_id = Global.connections[user_id]["group_id"]
    else:
        # Remove command message automatically after a while
        tlg_msg_to_selfdestruct(update_msg)
        # Ignore if not requested by a group Admin
        is_admin = await tlg_user_is_admin(bot, chat_id, user_id)
        if (is_admin is None) or (is_admin is False):
            return
        # Get Group Chat ID and configured language
        group_id = chat_id
        lang = get_chat_config(group_id, "Language")
    # Check if no argument was provided with the command
    if len(args) == 0:
        await tlg_send_msg_type_chat(
                bot, chat_type, chat_id,
                TEXT[lang]["IGNORE_LIST_REMOVE_NOT_ARG"],
                topic_id=tlg_get_msg_topic(update_msg))
        return
    # Check and remove user ID/alias form ignore list
    ignore_list = get_chat_config(group_id, "Ignore_List")
    user_id_alias = args[0]
    if list_remove_element(ignore_list, user_id_alias):
        save_config_property(group_id, "Ignore_List", ignore_list)
        bot_msg = TEXT[lang]["IGNORE_LIST_REMOVE_SUCCESS"]
    else:
        bot_msg = TEXT[lang]["IGNORE_LIST_REMOVE_NOT_IN_LIST"]
    await tlg_send_msg_type_chat(
            bot, chat_type, chat_id, bot_msg,
            topic_id=tlg_get_msg_topic(update_msg))


async def cmd_ignore_list(update: Update, context: ContextTypes.DEFAULT_TYPE):
    '''
    Command /ignore_list message handler.
    '''
    bot = context.bot
    # Ignore command if it was a edited message
    update_msg = getattr(update, "message", None)
    if update_msg is None:
        return
    chat_id = update_msg.chat_id
    user_id = update_msg.from_user.id
    chat_type = update_msg.chat.type
    lang = get_update_user_lang(update_msg.from_user)
    # Check and deny usage in private chat
    if chat_type == "private":
        if user_id not in Global.connections:
            await tlg_send_msg_type_chat(
                    bot, chat_type, chat_id,
                    TEXT[lang]["CMD_NEEDS_CONNECTION"])
            return
        group_id = Global.connections[user_id]["group_id"]
    else:
        # Remove command message automatically after a while
        tlg_msg_to_selfdestruct(update_msg)
        # Ignore if not requested by a group Admin
        is_admin = await tlg_user_is_admin(bot, chat_id, user_id)
        if (is_admin is None) or (is_admin is False):
            return
        # Get Group Chat ID and configured language
        group_id = chat_id
        lang = get_chat_config(group_id, "Language")
    # Get and show Ignore list
    ignore_list = get_chat_config(group_id, "Ignore_List")
    if not ignore_list:
        bot_msg = TEXT[lang]["IGNORE_LIST_EMPTY"]
    else:
        bot_msg = "\n".join([str(x) for x in ignore_list])
    await tlg_send_msg_type_chat(
            bot, chat_type, chat_id, bot_msg,
            topic_id=tlg_get_msg_topic(update_msg))


async def cmd_remove_solve_kick_msg(
        update: Update,
        context: ContextTypes.DEFAULT_TYPE
        ):
    '''
    Command /remove_solve_kick_msg message handler.
    '''
    bot = context.bot
    args = context.args
    # Ignore command if it was a edited message
    update_msg = getattr(update, "message", None)
    if update_msg is None:
        return
    chat_id = update_msg.chat_id
    user_id = update_msg.from_user.id
    chat_type = update_msg.chat.type
    lang = get_update_user_lang(update_msg.from_user)
    # Check and deny usage in private chat
    if chat_type == "private":
        if user_id not in Global.connections:
            await tlg_send_msg_type_chat(
                    bot, chat_type, chat_id,
                    TEXT[lang]["CMD_NEEDS_CONNECTION"],
                    topic_id=tlg_get_msg_topic(update_msg))
            return
        group_id = Global.connections[user_id]["group_id"]
    else:
        # Remove command message automatically after a while
        tlg_msg_to_selfdestruct(update_msg)
        # Ignore if not requested by a group Admin
        is_admin = await tlg_user_is_admin(bot, chat_id, user_id)
        if (is_admin is None) or (is_admin is False):
            return
        # Get Group Chat ID and configured language
        group_id = chat_id
        lang = get_chat_config(group_id, "Language")
    # Check if no argument was provided with the command
    if len(args) == 0:
        await tlg_send_msg_type_chat(
                bot, chat_type, chat_id, TEXT[lang]["RM_SOLVE_KICK_MSG"],
                topic_id=tlg_get_msg_topic(update_msg))
        return
    # Get remove solve/kick messages config to set
    yes_or_no = args[0].lower()
    if yes_or_no == "yes":
        save_config_property(group_id, "Rm_Result_Msg", True)
        bot_msg = TEXT[lang]["RM_SOLVE_KICK_MSG_YES"]
    elif yes_or_no == "no":
        save_config_property(group_id, "Rm_Result_Msg", False)
        bot_msg = TEXT[lang]["RM_SOLVE_KICK_MSG_NO"]
    else:
        bot_msg = TEXT[lang]["RM_SOLVE_KICK_MSG"]
    await tlg_send_msg_type_chat(
            bot, chat_type, chat_id, bot_msg,
            topic_id=tlg_get_msg_topic(update_msg))


async def cmd_remove_welcome_msg(
        update: Update,
        context: ContextTypes.DEFAULT_TYPE
        ):
    '''
    Command /remove_welcome_msg message handler.
    '''
    bot = context.bot
    args = context.args
    # Ignore command if it was a edited message
    update_msg = getattr(update, "message", None)
    if update_msg is None:
        return
    chat_id = update_msg.chat_id
    user_id = update_msg.from_user.id
    chat_type = update_msg.chat.type
    lang = get_update_user_lang(update_msg.from_user)
    # Check and deny usage in private chat
    if chat_type == "private":
        if user_id not in Global.connections:
            await tlg_send_msg_type_chat(
                    bot, chat_type, chat_id,
                    TEXT[lang]["CMD_NEEDS_CONNECTION"])
            return
        group_id = Global.connections[user_id]["group_id"]
    else:
        # Remove command message automatically after a while
        tlg_msg_to_selfdestruct(update_msg)
        # Ignore if not requested by a group Admin
        is_admin = await tlg_user_is_admin(bot, chat_id, user_id)
        if (is_admin is None) or (is_admin is False):
            return
        # Get Group Chat ID and configured language
        group_id = chat_id
        lang = get_chat_config(group_id, "Language")
    # Check if no argument was provided with the command
    if len(args) == 0:
        await tlg_send_msg_type_chat(
                bot, chat_type, chat_id, TEXT[lang]["RM_WELCOME_MSG"],
                topic_id=tlg_get_msg_topic(update_msg))
        return
    # Get remove welcome messages config to set
    yes_or_no = args[0].lower()
    if yes_or_no == "yes":
        save_config_property(group_id, "Rm_Welcome_Msg", True)
        bot_msg = TEXT[lang]["RM_WELCOME_MSG_YES"]
    elif yes_or_no == "no":
        save_config_property(group_id, "Rm_Welcome_Msg", False)
        bot_msg = TEXT[lang]["RM_WELCOME_MSG_NO"]
    else:
        bot_msg = TEXT[lang]["RM_WELCOME_MSG"]
    await tlg_send_msg_type_chat(
            bot, chat_type, chat_id, bot_msg,
            topic_id=tlg_get_msg_topic(update_msg))


async def cmd_remove_all_msg_kick_on(
        update: Update,
        context: ContextTypes.DEFAULT_TYPE
        ):
    '''
    Command /remove_all_msg_kick_on message handler.
    '''
    bot = context.bot
    # Ignore command if it was a edited message
    update_msg = getattr(update, "message", None)
    if update_msg is None:
        return
    chat_id = update_msg.chat_id
    user_id = update_msg.from_user.id
    chat_type = update_msg.chat.type
    lang = get_update_user_lang(update_msg.from_user)
    # Check and deny usage in private chat
    if chat_type == "private":
        if user_id not in Global.connections:
            await tlg_send_msg_type_chat(
                    bot, chat_type, chat_id,
                    TEXT[lang]["CMD_NEEDS_CONNECTION"])
            return
        group_id = Global.connections[user_id]["group_id"]
    else:
        # Remove command message automatically after a while
        tlg_msg_to_selfdestruct(update_msg)
        # Ignore if not requested by a group Admin
        is_admin = await tlg_user_is_admin(bot, chat_id, user_id)
        if (is_admin is None) or (is_admin is False):
            return
        # Get Group Chat ID and configured language
        group_id = chat_id
        lang = get_chat_config(group_id, "Language")
    # Check and enable users send URLs in the chat
    enable = get_chat_config(group_id, "RM_All_Msg")
    if enable:
        bot_msg = TEXT[lang]["CONFIG_ALREADY_SET"]
    else:
        enable = True
        save_config_property(group_id, "RM_All_Msg", enable)
        bot_msg = TEXT[lang]["RM_ALL_MSGS_AFTER_KICK_ON"]
    await tlg_send_msg_type_chat(
            bot, chat_type, chat_id, bot_msg,
            topic_id=tlg_get_msg_topic(update_msg))


async def cmd_remove_all_msg_kick_off(
        update: Update,
        context: ContextTypes.DEFAULT_TYPE
        ):
    '''
    Command /remove_all_msg_kick_off message handler.
    '''
    bot = context.bot
    # Ignore command if it was a edited message
    update_msg = getattr(update, "message", None)
    if update_msg is None:
        return
    chat_id = update_msg.chat_id
    user_id = update_msg.from_user.id
    chat_type = update_msg.chat.type
    lang = get_update_user_lang(update_msg.from_user)
    # Check and deny usage in private chat
    if chat_type == "private":
        if user_id not in Global.connections:
            await tlg_send_msg_type_chat(
                    bot, chat_type, chat_id,
                    TEXT[lang]["CMD_NEEDS_CONNECTION"])
            return
        group_id = Global.connections[user_id]["group_id"]
    else:
        # Remove command message automatically after a while
        tlg_msg_to_selfdestruct(update_msg)
        # Ignore if not requested by a group Admin
        is_admin = await tlg_user_is_admin(bot, chat_id, user_id)
        if (is_admin is None) or (is_admin is False):
            return
        # Get Group Chat ID and configured language
        group_id = chat_id
        lang = get_chat_config(group_id, "Language")
    # Check and enable users send URLs in the chat
    enable = get_chat_config(group_id, "RM_All_Msg")
    if not enable:
        bot_msg = TEXT[lang]["CONFIG_ALREADY_UNSET"]
    else:
        enable = False
        save_config_property(group_id, "RM_All_Msg", enable)
        bot_msg = TEXT[lang]["RM_ALL_MSGS_AFTER_KICK_OFF"]
    await tlg_send_msg_type_chat(
            bot, chat_type, chat_id, bot_msg,
            topic_id=tlg_get_msg_topic(update_msg))


async def cmd_url_enable(update: Update, context: ContextTypes.DEFAULT_TYPE):
    '''
    Command /url_enable message handler.
    '''
    bot = context.bot
    # Ignore command if it was a edited message
    update_msg = getattr(update, "message", None)
    if update_msg is None:
        return
    chat_id = update_msg.chat_id
    user_id = update_msg.from_user.id
    chat_type = update_msg.chat.type
    lang = get_update_user_lang(update_msg.from_user)
    # Check and deny usage in private chat
    if chat_type == "private":
        if user_id not in Global.connections:
            await tlg_send_msg_type_chat(
                    bot, chat_type, chat_id,
                    TEXT[lang]["CMD_NEEDS_CONNECTION"])
            return
        group_id = Global.connections[user_id]["group_id"]
    else:
        # Remove command message automatically after a while
        tlg_msg_to_selfdestruct(update_msg)
        # Ignore if not requested by a group Admin
        is_admin = await tlg_user_is_admin(bot, chat_id, user_id)
        if (is_admin is None) or (is_admin is False):
            return
        # Get Group Chat ID and configured language
        group_id = chat_id
        lang = get_chat_config(group_id, "Language")
    # Check and enable users send URLs in the chat
    enable = get_chat_config(group_id, "URL_Enabled")
    if enable:
        bot_msg = TEXT[lang]["CONFIG_ALREADY_SET"]
    else:
        enable = True
        save_config_property(group_id, "URL_Enabled", enable)
        bot_msg = TEXT[lang]["URL_ENABLE"]
    await tlg_send_msg_type_chat(
            bot, chat_type, chat_id, bot_msg,
            topic_id=tlg_get_msg_topic(update_msg))


async def cmd_url_disable(update: Update, context: ContextTypes.DEFAULT_TYPE):
    '''
    Command /url_disable message handler.
    '''
    bot = context.bot
    # Ignore command if it was a edited message
    update_msg = getattr(update, "message", None)
    if update_msg is None:
        return
    chat_id = update_msg.chat_id
    user_id = update_msg.from_user.id
    chat_type = update_msg.chat.type
    lang = get_update_user_lang(update_msg.from_user)
    # Check and deny usage in private chat
    if chat_type == "private":
        if user_id not in Global.connections:
            await tlg_send_msg_type_chat(
                    bot, chat_type, chat_id,
                    TEXT[lang]["CMD_NEEDS_CONNECTION"])
            return
        group_id = Global.connections[user_id]["group_id"]
    else:
        # Remove command message automatically after a while
        tlg_msg_to_selfdestruct(update_msg)
        # Ignore if not requested by a group Admin
        is_admin = await tlg_user_is_admin(bot, chat_id, user_id)
        if (is_admin is None) or (is_admin is False):
            return
        # Get Group Chat ID and configured language
        group_id = chat_id
        lang = get_chat_config(group_id, "Language")
    # Check and disable users send URLs in the chat
    enable = get_chat_config(group_id, "URL_Enabled")
    if not enable:
        bot_msg = TEXT[lang]["CONFIG_ALREADY_UNSET"]
    else:
        enable = False
        save_config_property(group_id, "URL_Enabled", enable)
        bot_msg = TEXT[lang]["URL_DISABLE"]
    await tlg_send_msg_type_chat(
            bot, chat_type, chat_id, bot_msg,
            topic_id=tlg_get_msg_topic(update_msg))


async def cmd_enable(update: Update, context: ContextTypes.DEFAULT_TYPE):
    '''
    Command /enable message handler.
    '''
    bot = context.bot
    # Ignore command if it was a edited message
    update_msg = getattr(update, "message", None)
    if update_msg is None:
        return
    chat_id = update_msg.chat_id
    user_id = update_msg.from_user.id
    chat_type = update_msg.chat.type
    lang = get_update_user_lang(update_msg.from_user)
    # Check and deny usage in private chat
    if chat_type == "private":
        await tlg_send_msg(bot, chat_id, TEXT[lang]["CMD_NOT_ALLOW_PRIVATE"])
        return
    # Remove command message automatically after a while
    tlg_msg_to_selfdestruct(update_msg)
    # Ignore if not requested by a group Admin
    is_admin = await tlg_user_is_admin(bot, chat_id, user_id)
    if (is_admin is None) or (is_admin is False):
        return
    # Get actual chat configured language
    lang = get_chat_config(chat_id, "Language")
    # Check and enable captcha protection in the chat
    enable = get_chat_config(chat_id, "Enabled")
    if enable:
        bot_msg = TEXT[lang]["ALREADY_ENABLE"]
    else:
        enable = True
        save_config_property(chat_id, "Enabled", enable)
        bot_msg = TEXT[lang]["ENABLE"]
    await tlg_send_selfdestruct_msg(
            bot, chat_id, bot_msg,
            topic_id=tlg_get_msg_topic(update_msg))


async def cmd_disable(update: Update, context: ContextTypes.DEFAULT_TYPE):
    '''
    Command /disable message handler.
    '''
    bot = context.bot
    # Ignore command if it was a edited message
    update_msg = getattr(update, "message", None)
    if update_msg is None:
        return
    chat_id = update_msg.chat_id
    user_id = update_msg.from_user.id
    chat_type = update_msg.chat.type
    lang = get_update_user_lang(update_msg.from_user)
    # Check and deny usage in private chat
    if chat_type == "private":
        await tlg_send_msg(bot, chat_id, TEXT[lang]["CMD_NOT_ALLOW_PRIVATE"])
        return
    # Remove command message automatically after a while
    tlg_msg_to_selfdestruct(update_msg)
    # Ignore if not requested by a group Admin
    is_admin = await tlg_user_is_admin(bot, chat_id, user_id)
    if (is_admin is None) or (is_admin is False):
        return
    # Get actual chat configured language
    lang = get_chat_config(chat_id, "Language")
    # Check and disable captcha protection in the chat
    enable = get_chat_config(chat_id, "Enabled")
    if not enable:
        bot_msg = TEXT[lang]["ALREADY_DISABLE"]
    else:
        enable = False
        save_config_property(chat_id, "Enabled", enable)
        bot_msg = TEXT[lang]["DISABLE"]
    await tlg_send_selfdestruct_msg(
            bot, chat_id, bot_msg,
            topic_id=tlg_get_msg_topic(update_msg))


async def cmd_chatid(update: Update, context: ContextTypes.DEFAULT_TYPE):
    '''
    Command /chatid message handler.
    '''
    bot = context.bot
    # Ignore command if it was a edited message
    update_msg = getattr(update, "message", None)
    if update_msg is None:
        return
    chat_id = update_msg.chat_id
    chat_type = update_msg.chat.type
    if chat_type == "private":
        msg_text = f"Your Chat ID:\n—————————\n{chat_id}"
        await tlg_send_msg(bot, chat_id, msg_text)
    else:
        msg_text = f"Group Chat ID:\n—————————\n{chat_id}"
        tlg_msg_to_selfdestruct(update_msg)
        await tlg_send_selfdestruct_msg(
                bot, chat_id, msg_text,
                topic_id=tlg_get_msg_topic(update_msg))


async def cmd_version(update: Update, context: ContextTypes.DEFAULT_TYPE):
    '''
    Command /version message handler.
    '''
    bot = context.bot
    # Ignore command if it was a edited message
    update_msg = getattr(update, "message", None)
    if update_msg is None:
        return
    chat_id = update_msg.chat_id
    chat_type = update_msg.chat.type
    user_id = update_msg.from_user.id
    lang = get_update_user_lang(update_msg.from_user)
    if chat_type == "private":
        msg_text = TEXT[lang]["VERSION"].format(CONST["VERSION"])
        await tlg_send_msg(bot, chat_id, msg_text)
    else:
        # Remove command message automatically after a while
        tlg_msg_to_selfdestruct(update_msg)
        # Ignore if not requested by a group Admin
        is_admin = await tlg_user_is_admin(bot, chat_id, user_id)
        if (is_admin is None) or (is_admin is False):
            return
        # Send the message
        lang = get_chat_config(chat_id, "Language")
        msg_text = TEXT[lang]["VERSION"].format(CONST["VERSION"])
        await tlg_send_selfdestruct_msg(
                bot, chat_id, msg_text,
                topic_id=tlg_get_msg_topic(update_msg))


async def cmd_about(update: Update, context: ContextTypes.DEFAULT_TYPE):
    '''
    Command /about handler.
    '''
    bot = context.bot
    # Ignore command if it was a edited message
    update_msg = getattr(update, "message", None)
    if update_msg is None:
        return
    chat_id = update_msg.chat_id
    chat_type = update_msg.chat.type
    lang = get_update_user_lang(update_msg.from_user)
    if chat_type != "private":
        lang = get_chat_config(chat_id, "Language")
    msg_text = TEXT[lang]["ABOUT_MSG"].format(
            CONST["DEVELOPER"], CONST["REPOSITORY"],
            CONST["DEV_DONATION_ADDR"])
    await tlg_send_msg(
            bot, chat_id, msg_text,
            topic_id=tlg_get_msg_topic(update_msg))


async def cmd_captcha(update: Update, context: ContextTypes.DEFAULT_TYPE):
    '''
    Command /captcha message handler. Useful to test.
    Just Bot Owner can use it.
    '''
    bot = context.bot
    # Ignore command if it was a edited message
    update_msg = getattr(update, "message", None)
    if update_msg is None:
        return
    chat_id = update_msg.chat_id
    user = update_msg.from_user
    user_id = user.id
    user_alias = ""
    if user.username is not None:
        user_alias = f"@{user.username}"
    # Remove command message automatically after a while
    tlg_msg_to_selfdestruct(update_msg)
    # Check if command was execute by Bot owner
    if ((str(user_id) != CONST["BOT_OWNER"]) and
            (user_alias != CONST["BOT_OWNER"])):
        await tlg_send_selfdestruct_msg(
                bot, chat_id, CONST["CMD_JUST_ALLOW_OWNER"],
                topic_id=tlg_get_msg_topic(update_msg))
        return
    # Generate a random difficulty captcha
    difficulty = randint(1, 5)
    captcha_mode = choice(["nums", "hex", "ascii", "math"])
    captcha = create_image_captcha(chat_id, user_id, difficulty, captcha_mode)
    if captcha_mode == "math":
        captcha_code = \
                f'{captcha["equation_str"]} = {captcha["equation_result"]}'
    else:
        captcha_code = captcha["characters"]
    logger.info("[%s] Sending captcha msg: %s", chat_id, captcha_code)
    # Note: Img caption must be <= 1024 chars
    img_caption = (f"Captcha Level: {difficulty}\n"
                   f"Captcha Mode: {captcha_mode}\n"
                   f"Captcha Code: {captcha_code}")
    # Send the image
    sent_result: dict = {}
    sent_result["msg"] = None
    try:
        with open(captcha["image"], "rb") as file_image:
            await tlg_send_image(
                bot, chat_id, file_image, img_caption,
                topic_id=tlg_get_msg_topic(update_msg), read_timeout=20)
    except Exception:
        logger.error(format_exc())
        logger.error("Fail to send image to Telegram")
    # Remove sent captcha image file from file system
    if path.exists(captcha["image"]):
        remove(captcha["image"])


async def cmd_allowuserlist(
        update: Update,
        context: ContextTypes.DEFAULT_TYPE
        ):
    '''
    Command /allowuserlist message handler.
    To Global allowed list blind users.
    Just Bot Owner can use it.
    '''
    bot = context.bot
    args = context.args
    # Ignore command if it was a edited message
    update_msg = getattr(update, "message", None)
    if update_msg is None:
        return
    chat_id = update_msg.chat_id
    user = update_msg.from_user
    user_id = user.id
    user_alias = ""
    if user.username is not None:
        user_alias = f"@{user.username}"
    topic_id = tlg_get_msg_topic(update_msg)
    # Check if command was execute by Bot owner
    if ((str(user_id) != CONST["BOT_OWNER"]) and
            (user_alias != CONST["BOT_OWNER"])):
        await tlg_send_selfdestruct_msg(
                bot, chat_id, CONST["CMD_JUST_ALLOW_OWNER"], topic_id=topic_id)
        return
    # Check if no argument was provided with the command
    if len(args) == 0:
        # Show Actual Global allowed list Users
        l_white_users = file_read(CONST["F_ALLOWED_USERS"])
        bot_msg = "\n".join([str(user) for user in l_white_users])
        bot_msg = f"Global Allowed Users List:\n------------------\n{bot_msg}"
        await tlg_send_msg(
                bot, chat_id, bot_msg, topic_id=topic_id)
        await tlg_send_msg(
                bot, chat_id, CONST["ALLOWUSERLIST_USAGE"], topic_id=topic_id)
        return
    # Just one argument provided
    if len(args) == 1:
        await tlg_send_msg(
                bot, chat_id, CONST["ALLOWUSERLIST_USAGE"],
                topic_id=topic_id)
        return
    # Invalid argument provided
    if args[0] not in ["add", "rm"]:
        await tlg_send_msg(
                bot, chat_id, CONST["ALLOWUSERLIST_USAGE"],
                topic_id=topic_id)
        return
    # Expected argument provided
    add_rm = args[0]
    user = args[1]
    l_white_users = file_read(CONST["F_ALLOWED_USERS"])
    if add_rm == "add":
        if not tlg_is_valid_user_id_or_alias(user):
            await tlg_send_msg(
                    bot, chat_id,
                    "Invalid User ID/Alias.",
                    topic_id=topic_id)
            return
        if user not in l_white_users:
            file_write(CONST["F_ALLOWED_USERS"], f"{user}\n")
            await tlg_send_msg(
                    bot, chat_id,
                    "User added to Global allowed list.",
                    topic_id=topic_id)
        else:
            await tlg_send_msg(
                    bot, chat_id,
                    "The User is already in Global allowed list.",
                    topic_id=topic_id)
        return
    if add_rm == "rm":
        if not tlg_is_valid_user_id_or_alias(user):
            await tlg_send_msg(
                    bot, chat_id, "Invalid User ID/Alias.",
                    topic_id=topic_id)
            return
        if list_remove_element(l_white_users, user):
            file_write(CONST["F_ALLOWED_USERS"], l_white_users, "w")
            await tlg_send_msg(
                    bot, chat_id,
                    "User removed from Global allowed list.",
                    topic_id=topic_id)
        else:
            await tlg_send_msg(
                    bot, chat_id,
                    "The User is not in Global allowed list.",
                    topic_id=topic_id)


async def cmd_allowgroup(update: Update, context: ContextTypes.DEFAULT_TYPE):
    '''
    Command /allowgroup message handler. To allow Bot usage in groups
    when Bot is private.
    Just Bot Owner can use it.
    '''
    bot = context.bot
    args = context.args
    # Ignore command if it was a edited message
    update_msg = getattr(update, "message", None)
    if update_msg is None:
        return
    chat_id = update_msg.chat_id
    user = update_msg.from_user
    user_id = user.id
    user_alias = ""
    if user.username is not None:
        user_alias = f"@{user.username}"
    topic_id = tlg_get_msg_topic(update_msg)
    # Check if command was execute by Bot owner
    if ((str(user_id) != CONST["BOT_OWNER"]) and
            (user_alias != CONST["BOT_OWNER"])):
        await tlg_send_selfdestruct_msg(
                bot, chat_id, CONST["CMD_JUST_ALLOW_OWNER"], topic_id=topic_id)
        return
    # Check if no argument was provided with the command
    if len(args) == 0:
        # Show Actual Allowed Groups
        l_allowed_groups = file_read(CONST["F_ALLOWED_GROUPS"])
        bot_msg = "\n".join([str(group) for group in l_allowed_groups])
        bot_msg = f"Allowed Groups:\n--------------------\n{bot_msg}"
        await tlg_send_msg(bot, chat_id, bot_msg, topic_id=topic_id)
        await tlg_send_msg(
                bot, chat_id, CONST["ALLOWGROUP_USAGE"], topic_id=topic_id)
        return
    # Just one arguments provided
    if len(args) == 1:
        await tlg_send_msg(
                bot, chat_id, CONST["ALLOWGROUP_USAGE"], topic_id=topic_id)
        return
    # Invalid argument provided
    if args[0] not in ["add", "rm"]:
        await tlg_send_msg(
                bot, chat_id, CONST["ALLOWGROUP_USAGE"], topic_id=topic_id)
        return
    # Expected argument provided
    add_rm = args[0]
    group = args[1]
    l_allowed_groups = file_read(CONST["F_ALLOWED_GROUPS"])
    if add_rm == "add":
        if not tlg_is_valid_group(group):
            await tlg_send_msg(
                    bot, chat_id, "Invalid Group ID.", topic_id=topic_id)
            return
        if group not in l_allowed_groups:
            file_write(CONST["F_ALLOWED_GROUPS"], f"{group}\n")
            await tlg_send_msg(
                    bot, chat_id, "Group added to allowed list.",
                    topic_id=topic_id)
        else:
            await tlg_send_msg(
                    bot, chat_id,
                    "The group is already in the allowed list.",
                    topic_id=topic_id)
        return
    if add_rm == "rm":
        if not tlg_is_valid_group(group):
            await tlg_send_msg(
                    bot, chat_id, "Invalid Group ID.",
                    topic_id=topic_id)
            return
        if list_remove_element(l_allowed_groups, group):
            file_write(CONST["F_ALLOWED_GROUPS"], l_allowed_groups, "w")
            await tlg_send_msg(
                    bot, chat_id, "Group removed from allowed list.",
                    topic_id=topic_id)
        else:
            await tlg_send_msg(
                    bot, chat_id, "The group is not in allowed list.",
                    topic_id=topic_id)


###############################################################################
# Bot automatic delete sent messages coroutines
###############################################################################

async def auto_delete_messages(bot):
    '''
    Handle remove messages sent by the Bot with the timed self-delete
    function.
    '''
    while not Global.force_exit:
        # Release CPU sleeping on each iteration
        await asyncio_sleep(0.01)
        # Check each Bot sent message
        i = 0
        while i < len(Global.to_delete_in_time_messages_list):
            # Check for break iterating if script must exit
            if Global.force_exit:
                return
            sent_msg = Global.to_delete_in_time_messages_list[i]
            # Sleep each 100 iterations
            i = i + 1
            if (i > 1) and ((i % 1000) == 0):
                await asyncio_sleep(0.01)
            # Check if delete time has arrive for this message
            if time() - sent_msg["time"] < sent_msg["delete_time"]:
                continue
            # Ignore if message was already deleted (from another code)
            if sent_msg["Msg_id"] in Global.deleted_messages:
                list_remove_element(
                        Global.deleted_messages, sent_msg["Msg_id"])
                list_remove_element(
                        Global.to_delete_in_time_messages_list, sent_msg)
                continue
            # Delete message
            delete_result = await tlg_delete_msg(
                    bot, sent_msg["Chat_id"], sent_msg["Msg_id"])
            if delete_result["error"] == "":
                Global.deleted_messages.append(sent_msg["Msg_id"])
            # The bot has no privileges to delete messages
            if delete_result["error"] == "Message can't be deleted":
                lang = get_chat_config(sent_msg["Chat_id"], "Language")
                sent_result = await tlg_send_msg(
                        bot, sent_msg["Chat_id"], TEXT[lang]["CANT_DEL_MSG"],
                        reply_to_message_id=sent_msg["Msg_id"])
                if sent_result["msg"] is not None:
                    tlg_msg_to_selfdestruct(sent_result["msg"])
            list_remove_element(
                    Global.to_delete_in_time_messages_list, sent_msg)
            await asyncio_sleep(0.01)
    logger.info("Auto-delete messages coroutine finished")


###############################################################################
# Handle captcha process timeout (time to kick/ban users) coroutines
###############################################################################

async def captcha_timeout_kick_user(bot):
    '''
    Check if the time for ban new users that has not completed the
    captcha has arrived.
    '''
    while not Global.force_exit:
        # Release CPU sleeping on each iteration
        await asyncio_sleep(0.01)
        # Get all id from users in captcha process (list shallow copy)
        users_id = []
        chats_id_list = list(Global.new_users.keys()).copy()
        for chat_id in chats_id_list:
            users_id_list = list(Global.new_users[chat_id].keys()).copy()
            for user_id in users_id_list:
                if user_id not in users_id:
                    users_id.append(user_id)
        # For each user id check for time to kick in each chat
        i = 0
        for user_id in users_id:
            for chat_id in chats_id_list:
                # Sleep each 1000 iterations
                i = i + 1
                if i > 1000:
                    i = 0
                    await asyncio_sleep(0.01)
                # Check if script must exit for end coroutine
                if Global.force_exit:
                    return
                # Ignore if user is not in this chat
                if user_id not in Global.new_users[chat_id]:
                    continue
                try:
                    user_join_data = \
                            Global.new_users[chat_id][user_id]["join_data"]
                    user_join_time = user_join_data["join_time"]
                    captcha_timeout = user_join_data["captcha_timeout"]
                    if user_join_data["kicked_ban"]:
                        # Remove from new users list the remaining
                        # kicked users that have not solve the captcha
                        # in 30 mins (user ban just happen if a user try
                        # to join the group and fail to solve the
                        # captcha 5 times in the past 30 mins)
                        if time() - user_join_time < captcha_timeout + 1800:
                            continue
                        logger.info(
                                "Removing kicked user %s after 30 mins",
                                user_id)
                        del Global.new_users[chat_id][user_id]
                    else:
                        # If time for kick/ban has not arrived yet
                        if time() - user_join_time < captcha_timeout:
                            continue
                        user_name = user_join_data["user_name"]
                        logger.info(
                                "[%s] Captcha reply timeout for user %s.",
                                chat_id, user_name)
                        await captcha_fail_kick_ban_member(
                                bot, chat_id, user_id, CONST["MAX_FAIL_BAN"])
                        await asyncio_sleep(0.01)
                except Exception:
                    logger.error(format_exc())
                    logger.error("Fail to kick/ban an user")
    logger.info("Captcha timeout coroutine finished")


###############################################################################
# Telegram Errors Callback
###############################################################################

async def tlg_error_callback(update, context: ContextTypes.DEFAULT_TYPE):
    '''
    Telegram errors handler.
    '''
    # Disable unused arguments
    del update
    # Handle error
    try:
        raise context.error
    except BadRequest:
        logger.error("TLG Error: Bad Request")
    except ChatMigrated:
        logger.error("TLG Error: Chat Migrated")
    except Conflict:
        logger.error("TLG Error: Conflict")
    except Forbidden:
        logger.error("TLG Error: Forbidden/Unauthorized")
    except InvalidToken:
        logger.error("TLG Error: Invalid Token")
    except TimedOut:
        logger.error("TLG Error: Timeout (slow connection issue)")
    except NetworkError:
        logger.error("TLG Error: Network Problem")
    except PassportDecryptionError:
        logger.error("TLG Error: Passport Decryption Error")
    except RetryAfter:
        logger.error("TLG Error: Retry After")
    except TelegramError as error:
        logger.error("TLG Error: %s", str(error))


###############################################################################
# Bot Application Setup Function
###############################################################################

def tlg_app_setup(token: str) -> Application:
    '''
    Setup Bot Application.
    '''
    logger.info("Setting up Bot Application...")
    # Initialize Resources and restore last session
    initialize_resources()
    restore_session()
    # Create the Telegram Bot Application Builder
    # Set Bot Token
    # Set messages to be sent silently by default
    # Set to use Arbitrary Callback Data
    # Set Bot Application callbacks functions for Bot run start and exit
    app_builder = Application.builder()
    app_builder.token(token)
    app_builder.defaults(Defaults(disable_notification=True))
    app_builder.arbitrary_callback_data(True)
    app_builder.post_init(tlg_app_start)
    app_builder.post_shutdown(tlg_app_exit)
    # Build the Bot Application
    app = app_builder.build()
    # Set Telegram errors handler
    app.add_error_handler(tlg_error_callback)
    # Set all expected commands messages handler
    app.add_handler(CommandHandler("start", cmd_start))
    app.add_handler(CommandHandler("help", cmd_help))
    app.add_handler(CommandHandler("commands", cmd_commands))
    app.add_handler(CommandHandler("checkcfg", cmd_checkcfg))
    app.add_handler(CommandHandler("connect", cmd_connect))
    app.add_handler(CommandHandler("disconnect", cmd_disconnect))
    app.add_handler(CommandHandler("language", cmd_language))
    app.add_handler(CommandHandler("time", cmd_time))
    app.add_handler(CommandHandler("difficulty", cmd_difficulty))
    app.add_handler(CommandHandler("captcha_mode", cmd_captcha_mode))
    app.add_handler(CommandHandler("welcome_msg", cmd_welcome_msg))
    app.add_handler(CommandHandler("welcome_msg_time", cmd_welcome_msg_time))
    app.add_handler(CommandHandler("captcha_poll", cmd_captcha_poll))
    app.add_handler(CommandHandler("restrict_non_text", cmd_restrict_non_text))
    app.add_handler(CommandHandler("add_ignore", cmd_add_ignore))
    app.add_handler(CommandHandler("remove_ignore", cmd_remove_ignore))
    app.add_handler(CommandHandler("ignore_list", cmd_ignore_list))
    app.add_handler(
        CommandHandler("remove_solve_kick_msg", cmd_remove_solve_kick_msg)
    )
    app.add_handler(
            CommandHandler("remove_welcome_msg", cmd_remove_welcome_msg))
    app.add_handler(
            CommandHandler(
                    "remove_all_msg_kick_on", cmd_remove_all_msg_kick_on))
    app.add_handler(
            CommandHandler(
                    "remove_all_msg_kick_off", cmd_remove_all_msg_kick_off))
    app.add_handler(CommandHandler("url_enable", cmd_url_enable))
    app.add_handler(CommandHandler("url_disable", cmd_url_disable))
    app.add_handler(CommandHandler("enable", cmd_enable))
    app.add_handler(CommandHandler("disable", cmd_disable))
    app.add_handler(CommandHandler("chatid", cmd_chatid))
    app.add_handler(CommandHandler("version", cmd_version))
    app.add_handler(CommandHandler("about", cmd_about))
    if CONST["BOT_OWNER"] != "XXXXXXXXX":
        app.add_handler(CommandHandler("captcha", cmd_captcha))
        app.add_handler(CommandHandler("allowuserlist", cmd_allowuserlist))
    if (CONST["BOT_OWNER"] != "XXXXXXXXX") and CONST["BOT_PRIVATE"]:
        app.add_handler(CommandHandler("allowgroup", cmd_allowgroup))
    # Set to application a not-command text messages handler
    app.add_handler(MessageHandler(filters.TEXT, msg_nocmd, block=False))
    # Set to application not text messages handler
    # pylint: disable=E1131
    app.add_handler(
            MessageHandler(
                    filters.Document.ALL | filters.PHOTO | filters.VIDEO |
                    filters.AUDIO | filters.VOICE | filters.Sticker.ALL |
                    filters.LOCATION | filters.CONTACT,
                    msg_notext
            )
    )
    # Set to application a new member join the group and member left the
    # group events handlers
    app.add_handler(
            ChatMemberHandler(
                    chat_bot_status_change,
                    ChatMemberHandler.MY_CHAT_MEMBER
            )
    )
    app.add_handler(
            ChatMemberHandler(
                    chat_member_status_change,
                    ChatMemberHandler.CHAT_MEMBER
            )
    )
    # Set to application "USER joined the group" messages event handlers
    app.add_handler(
            MessageHandler(
                    filters.StatusUpdate.NEW_CHAT_MEMBERS,
                    msg_user_joined_group
            )
    )
    # Set to application inline keyboard callback handler for new captcha
    # request and button captcha challenge
    app.add_handler(CallbackQueryHandler(key_inline_keyboard))
    # Set to application users poll vote handler
    app.add_handler(PollAnswerHandler(receive_poll_answer, block=False))
    logger.info("Bot setup completed.")
    return app


###############################################################################
# Bot Application Setup Function
###############################################################################

def tlg_app_run(app: Application) -> None:
    '''
    Launch the Telegram Bot Application.
    The run_polling() and run_webhook() functions blocks main execution
    until Bot is requested to stop by a system signal. After any of this
    functions are called, the Application will start to be managed in a
    asyncio way through coroutines. The tlg_app_start() function will be
    called at run_polling() or run_webhook() startup, and tlg_app_exit()
    function will be called at the end.
    '''
    logger.info("Bot Application Started")
    if CONST["WEBHOOK_HOST"] == "None":
        logger.info("Setup Bot for Polling.")
        app.run_polling(
            drop_pending_updates=True,
            allowed_updates=Update.ALL_TYPES
        )
    else:
        logger.info("Setup Bot for Webhook.")
        app.run_webhook(
            drop_pending_updates=True, listen="0.0.0.0",
            port=CONST["WEBHOOK_PORT"], url_path=CONST["TOKEN"],
            key=CONST["WEBHOOK_CERT_PRIV_KEY"], cert=CONST["WEBHOOK_CERT"],
            webhook_url=f'https://{CONST["WEBHOOK_HOST"]}:'
                        f'{CONST["WEBHOOK_PORT"]}/{CONST["TOKEN"]}',
            allowed_updates=Update.ALL_TYPES
        )
    logger.info("Bot Application Finished")


###############################################################################
# Bot Application Run Start Function
###############################################################################

async def tlg_app_start(app: Application) -> None:
    '''
    Telegram Bot Application initialized.
    This function is called at the startup of run_polling() or
    run_webhook() functions.'''
    # Launch delete messages and kick users coroutines
    Global.async_captcha_timeout_kick_user = \
        asyncio_create_task(captcha_timeout_kick_user(app.bot))
    Global.async_auto_delete_messages = \
        asyncio_create_task(auto_delete_messages(app.bot))
    logger.info("Auto-delete messages and captcha timeout coroutines started.")


###############################################################################
# Bot Application Run Exit Function
###############################################################################

async def tlg_app_exit(app: Application) -> None:
    '''
    Telegram Bot Application finished.
    This function is called at the exit of run_polling() or
    run_webhook() functions when the Bot stops it execution.'''
    # Disable unused arguments
    del app
    # Request to exit and wait to end coroutines
    logger.info("Bot stopped. Releasing resources...")
    Global.force_exit = True
    if not Global.async_captcha_timeout_kick_user.done():
        logger.info("Waiting end of coroutine: captcha_timeout_kick_user()")
        await Global.async_captcha_timeout_kick_user
    if not Global.async_auto_delete_messages.done():
        logger.info("Waiting end of coroutine: async_auto_delete_messages()")
        await Global.async_auto_delete_messages
    # Save current session data
    save_session()
    # Close the program
    logger.info("All resources released.")


###############################################################################
# Main Function
###############################################################################

def main(argc, argv):
    '''
    Main Function.
    '''
    # Disable unused arguments
    del argc
    del argv
    # Check if Bot Token has been set or has default value
    if CONST["TOKEN"] == "XXXXXXXXX:XXXXXXXXXXXXXXXXXXXXXXXXXXXXXXXXXXX":
        logger.error("Bot Token has not been set.")
        logger.info("Please add your Bot Token to settings.py file.")
        return 1
    # Check if Bot owner has been set in Private Bot mode
    if (CONST["BOT_OWNER"] == "XXXXXXXXX") and CONST["BOT_PRIVATE"]:
        logger.error("Bot Owner has not been set for Private Bot.")
        logger.info("Please add the Bot Owner to settings.py file.")
        return 1
    # Setup Bot Application
    tlg_app = tlg_app_setup(CONST["TOKEN"])
    # Launch Bot Application
    tlg_app_run(tlg_app)
    return 0


###############################################################################
# Runnable Main Script Detection
###############################################################################

if __name__ == "__main__":
    logger.info("Application start")
    return_code = main(len(sys_argv) - 1, sys_argv[1:])
    logger.info("Application exit (%d)", return_code)
    sys_exit(return_code)<|MERGE_RESOLUTION|>--- conflicted
+++ resolved
@@ -1171,11 +1171,7 @@
         if ((captcha_mode == "poll") and
                 (solve_poll_request_msg_id is not None)):
             Global.new_users[chat_id][join_user_id]["msg_to_rm"].append(
-<<<<<<< HEAD
-                        solve_poll_request_msg_id)
-=======
                     solve_poll_request_msg_id)
->>>>>>> e2975680
         # Restrict user to deny send any kind of message until captcha
         # is solve. Allow send text messages for image based captchas
         # that requires it
