--- conflicted
+++ resolved
@@ -8,11 +8,7 @@
 fi
 
 rm -f ./data/captchas/*
-<<<<<<< HEAD
-nohup python3 -u join_captcha_bot_pro.py > output.log 2>&1 &
-=======
-nohup python3 -u join_captcha_bot.py >> output.log 2>&1 &
->>>>>>> 292de1a5
+nohup python3 -u join_captcha_bot_pro.py >> output.log 2>&1 &
 echo "Starting Script..."
 sleep 1
 ./status
