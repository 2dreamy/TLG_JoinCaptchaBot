#!/usr/bin/env bash

<<<<<<< HEAD
PID=`ps -aux | grep -e "[j]oin_captcha_bot_pro.py" | awk 'FNR == 1 {print $2}'`
=======
# Actual script directory path
DIR="$(cd "$(dirname "${BASH_SOURCE[0]}")" >/dev/null 2>&1 && pwd)"

# Process ID
PID=`ps -aux | grep -e "[j]oin_captcha_bot.py" | awk 'FNR == 1 {print $2}'`
>>>>>>> 43744825

if [ ! -z "$PID" ]; then
    echo "Already running."
    exit 1
fi

<<<<<<< HEAD
rm -f ./data/captchas/*
nohup python3 -u join_captcha_bot_pro.py >> output.log 2>&1 &
=======
rm -f $DIR/data/captchas/*
nohup python3 -u $DIR/join_captcha_bot.py >> $DIR/output.log 2>&1 &
>>>>>>> 43744825
echo "Starting Script..."
sleep 1
$DIR/status

exit 0<|MERGE_RESOLUTION|>--- conflicted
+++ resolved
@@ -1,27 +1,18 @@
 #!/usr/bin/env bash
 
-<<<<<<< HEAD
-PID=`ps -aux | grep -e "[j]oin_captcha_bot_pro.py" | awk 'FNR == 1 {print $2}'`
-=======
 # Actual script directory path
 DIR="$(cd "$(dirname "${BASH_SOURCE[0]}")" >/dev/null 2>&1 && pwd)"
 
 # Process ID
-PID=`ps -aux | grep -e "[j]oin_captcha_bot.py" | awk 'FNR == 1 {print $2}'`
->>>>>>> 43744825
+PID=`ps -aux | grep -e "[j]oin_captcha_bot_pro.py" | awk 'FNR == 1 {print $2}'`
 
 if [ ! -z "$PID" ]; then
     echo "Already running."
     exit 1
 fi
 
-<<<<<<< HEAD
-rm -f ./data/captchas/*
-nohup python3 -u join_captcha_bot_pro.py >> output.log 2>&1 &
-=======
 rm -f $DIR/data/captchas/*
-nohup python3 -u $DIR/join_captcha_bot.py >> $DIR/output.log 2>&1 &
->>>>>>> 43744825
+nohup python3 -u $DIR/join_captcha_bot_pro.py >> $DIR/output.log 2>&1 &
 echo "Starting Script..."
 sleep 1
 $DIR/status
