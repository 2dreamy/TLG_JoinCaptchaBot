--- conflicted
+++ resolved
@@ -11,13 +11,8 @@
     exit 1
 fi
 
-<<<<<<< HEAD
-rm -f $DIR/data/captchas/*
+rm -rf $DIR/data/captchas/*
 nohup python3 -u $DIR/join_captcha_bot_pro.py >> $DIR/output.log 2>&1 &
-=======
-rm -rf $DIR/data/captchas/*
-nohup python3 -u $DIR/join_captcha_bot.py >> $DIR/output.log 2>&1 &
->>>>>>> efcbd165
 echo "Starting Script..."
 sleep 1
 $DIR/status
