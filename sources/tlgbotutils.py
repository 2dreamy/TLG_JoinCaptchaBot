--- conflicted
+++ resolved
@@ -238,11 +238,7 @@
     sent_result["msg"] = None
     sent_result["error"] = ""
     try:
-<<<<<<< HEAD
-        sent_result["msg"] = await bot.send_poll(
-=======
         msg = bot.send_poll(
->>>>>>> 69b15f29
                 chat_id=chat_id, question=question, options=options,
                 is_anonymous=is_anonymous, type=poll_type,
                 allows_multiple_answers=allows_multiple_answers,
