# -*- coding: utf-8 -*-

'''
Script:
    constants.py
Description:
    Constants values for join_captcha_bot.py
Author:
    Jose Rios Rubio
Creation date:
    09/09/2018
Last modified date:
    13/02/2021
Version:
    1.17.0
'''

###############################################################################
### Imported modules ###

from os import path as os_path
from os import getenv as os_getenv
from settings import SETTINGS

###############################################################################
### Constants ###

# Actual constants.py full path directory name
SCRIPT_PATH = os_path.dirname(os_path.realpath(__file__))

# General Bots Parameters
CONST = {

    # Bot Public or Private
    "BOT_PRIVATE": \
        bool(int(os_getenv("CAPTCHABOT_PRIVATE", \
            SETTINGS["CAPTCHABOT_PRIVATE"]))),

    # Bot Token (get it from @BotFather)
    "TOKEN": \
        os_getenv("CAPTCHABOT_TOKEN", SETTINGS["CAPTCHABOT_TOKEN"]),

    # Bot Owner (i.e. "@JoseTLG" or "123456789")
    "BOT_OWNER": \
        os_getenv("CAPTCHABOT_OWNER", SETTINGS["CAPTCHABOT_OWNER"]),

    # Bot Webhook Host addres (keep in None for Polling or set to a
    # valid address for Webhook)
    "WEBHOOK_HOST": \
        os_getenv("CAPTCHABOT_WEBHOOK_HOST", \
            SETTINGS["CAPTCHABOT_WEBHOOK_HOST"]),

    # Bot Webhook Host Port (this is not used if WEBHOOK_HOST is None)
    "WEBHOOK_PORT": \
        int(os_getenv("CAPTCHABOT_WEBHOOK_PORT", \
            SETTINGS["CAPTCHABOT_WEBHOOK_PORT"])),

    # Bot Webhook Certificate file path (this is not used if
    # WEBHOOK_HOST is None)
    "WEBHOOK_CERT": \
        os_getenv("CAPTCHABOT_WEBHOOK_CERT", \
            SETTINGS["CAPTCHABOT_WEBHOOK_CERT"]),

    # Bot Webhook Certificate private key file path (this is not used
    # if WEBHOOK_HOST is None)
    "WEBHOOK_CERT_PRIV_KEY": \
        os_getenv("CAPTCHABOT_WEBHOOK_CERT_PRIV_KEY", \
            SETTINGS["CAPTCHABOT_WEBHOOK_CERT_PRIV_KEY"]),

    # Chats directory path
    "CHATS_DIR": \
        os_getenv("CAPTCHABOT_CHATS_DIR", SETTINGS["CAPTCHABOT_CHATS_DIR"]),

    # Directory where create/generate temporary captchas
    "CAPTCHAS_DIR": \
        os_getenv("CAPTCHABOT_CAPTCHAS_DIR", \
            SETTINGS["CAPTCHABOT_CAPTCHAS_DIR"]),

    # Global allowed users file path (i.e. to allow blind users)
    "F_ALLOWED_USERS": \
        os_getenv("CAPTCHABOT_F_ALLOWED_USERS", \
            SETTINGS["CAPTCHABOT_F_ALLOWED_USERS"]),

    # Allowed groups to use the Bot when it is Private
    "F_ALLOWED_GROUPS": \
        os_getenv("CAPTCHABOT_F_ALLOWED_GROUPS", \
            SETTINGS["CAPTCHABOT_F_ALLOWED_GROUPS"]),

    # Blocked groups to deny Bot usage (i.e. bad groups that misuse Bot and
    # cause overload)
    "F_BAN_GROUPS": \
        os_getenv("CAPTCHABOT_F_BAN_GROUPS", \
            SETTINGS["CAPTCHABOT_F_BAN_GROUPS"]),

    # Initial enable/disable status at Bot start
    "INIT_ENABLE": \
        bool(int(os_getenv("CAPTCHABOT_INIT_ENABLE", \
            SETTINGS["CAPTCHABOT_INIT_ENABLE"]))),

    # Initial captcha solve time (in minutes)
    "INIT_CAPTCHA_TIME_MIN": \
        int(os_getenv("CAPTCHABOT_INIT_CAPTCHA_TIME_MIN", \
            SETTINGS["CAPTCHABOT_INIT_CAPTCHA_TIME_MIN"])),

    # Initial captcha difficult level
    "INIT_CAPTCHA_DIFFICULTY_LEVEL": \
        int(os_getenv("CAPTCHABOT_INIT_CAPTCHA_DIFFICULTY_LEVEL", \
            SETTINGS["CAPTCHABOT_INIT_CAPTCHA_DIFFICULTY_LEVEL"])),

    # Initial captcha characters mode (ascii, hex, nums, or button)
    "INIT_CAPTCHA_CHARS_MODE": \
        os_getenv("CAPTCHABOT_INIT_CAPTCHA_CHARS_MODE", \
            SETTINGS["CAPTCHABOT_INIT_CAPTCHA_CHARS_MODE"]),

    # Default time (in mins) to remove self-destruct sent messages
    # from the Bot
    "T_DEL_MSG": \
        int(os_getenv("CAPTCHABOT_T_DEL_MSG", \
            SETTINGS["CAPTCHABOT_T_DEL_MSG"])),

    # Auto-remove custom welcome message timeout
    "T_DEL_WELCOME_MSG": \
        int(os_getenv("CAPTCHABOT_T_DEL_WELCOME_MSG", \
            SETTINGS["CAPTCHABOT_T_DEL_WELCOME_MSG"])),

    # Maximum number of users allowed in each chat ignore list
    "IGNORE_LIST_MAX": \
        int(os_getenv("CAPTCHABOT_IGNORE_LIST_MAX", \
            SETTINGS["CAPTCHABOT_IGNORE_LIST_MAX"])),

    # Initial new users just allow to send text messages
    "INIT_RESTRICT_NON_TEXT_MSG": \
        int(os_getenv("CAPTCHABOT_INIT_RESTRICT_NON_TEXT_MSG", \
            SETTINGS["CAPTCHABOT_INIT_RESTRICT_NON_TEXT_MSG"])),

    # Custom Welcome message max length
    "MAX_WELCOME_MSG_LENGTH": \
        int(os_getenv("CAPTCHABOT_MAX_WELCOME_MSG_LENGTH", \
            SETTINGS["CAPTCHABOT_MAX_WELCOME_MSG_LENGTH"])),

    # Languages texts files directory path
    "LANG_DIR": SCRIPT_PATH + "/language",

    # Chat configurations JSON files
    "F_CONF": "configs.json",

    # Initial chat title at Bot start
    "INIT_TITLE": "Unknown Chat",

    # Initial chat link at Bot start
    "INIT_LINK": "Unknown",

    # Initial language at Bot start
    "INIT_LANG": "EN",

    # Number of seconds in a day (60s x 60m x 24h)
    "T_SECONDS_IN_A_DAY": 86400,

    # Command don't allow in private chat text (just english due in
    # private chats we don't have language configuration)
    "CMD_NOT_ALLOW_PRIVATE": "Can't use this command in the current chat.",

    # Command just allow for Bot owner
    "CMD_JUST_ALLOW_OWNER": "This command just can be use by the Bot Owner",

    # Bot added to channel, leave text
    "BOT_LEAVE_CHANNEL": "This Bot can't be used in channels, just in groups.",

    # Allowed users list usage
    "ALLOWUSERLIST_USAGE": "Command usage (user ID or Alias):\n" \
        "/allowuserlist add @peter123\n" \
        "/allowuserlist rm 123456789",

    # Allowgroup usage
    "ALLOWGROUP_USAGE": "Command usage (group ID):\n" \
        "/allowgroup add -1001142817523\n" \
        "/allowgroup rm -1001142817523",

    # Allowgroup usage
    "NOT_ALLOW_GROUP": "WARNING:\n———————————\n" \
        "Current Group Chat ID:\n" \
        "{}\n" \
         "\n" \
        "This Bot account is Private and just can be used in allowed " \
        "groups by making a donation of 5 eurs each month.\n" \
         "\n" \
        "If you want to use this captcha Bot without restriction in large " \
        "groups, follow next instructions:\n" \
        "https://www.buymeacoffee.com/joincaptchabot/joincaptchabot-large-groups\n" \
        "\n" \
        "Best Regards.",

    # IANA Top-Level-Domain List
    # https://data.iana.org/TLD/tlds-alpha-by-domain.txt
    "F_TLDS": "tlds-alpha-by-domain.txt",

    # Regular expression to detect URLs in a string
    "REGEX_URLS": \
        r"((?<=[^a-zA-Z0-9])*(?:https\:\/\/|[a-zA-Z0-9]{{1,}}\.{{1}}|\b)" \
        r"(?:\w{{1,}}\.{{1}}){{1,5}}(?:{})\b/?(?!@))",

    # List string of supported languages commands shows in invalid
    # language set
    "SUPPORTED_LANGS_CMDS": \
        "\nArabic / Arabic\n/language ar\n" \
        "\nBasque / Euskal\n/language eu\n" \
        "\nCatalan / Català\n/language ca\n" \
        "\nChinese-Simplified / 中文\n/language zh_cn\n" \
        "\nDutch / Nederlands\n/language nl\n" \
        "\nEnglish / English\n/language en\n" \
        "\nEsperanto\n/language eo\n" \
        "\nFrench / Francais\n/language fr\n" \
        "\nGalician / Galego\n/language gl\n" \
        "\nGerman / Deutsch\n/language de\n" \
        "\nIndonesian / Indonesia\n/language id\n" \
        "\nItalian / Italiano\n/language it\n" \
        "\nKannada / Kannada\n/language kn\n" \
        "\nPolish / Polskie\n/language pl\n" \
        "\nPortuguese-Brazil / Português-Brasil\n/language pt_br\n" \
        "\nRussian / Pусский\n/language ru\n" \
        "\nSlovak / Slovenčine\n/language sk\n" \
        "\nSpanish / Español\n/language es\n" \
        "\nTurkish / Türkçe\n/language tr\n" \
        "\nUkrainian / Українську\n/language uk\n",

    # Bot developer
    "DEVELOPER": "@JoseTLG",

    # Bot code repository
    "REPOSITORY": "https://github.com/J-Rios/TLG_JoinCaptchaBot",

    # Developer Paypal address
    "DEV_PAYPAL": "https://www.buymeacoffee.com/joincaptchabot",

    # Developer Bitcoin address
    "DEV_BTC": "3N9wf3FunR6YNXonquBeWammaBZVzTXTyR",

    # Bot version
<<<<<<< HEAD
    "VERSION": "Private 1.16.0 (07/02/2021)"
=======
    "VERSION": "1.17.0 (13/02/2021)"
>>>>>>> 3477e180
}


# Supported languages list
TEXT = {
    "AR": {}, # Arabic
    "CA": {}, # Catalan
    "DE": {}, # German
    "EN": {}, # English
    "EO": {}, # Esperanto
    "ES": {}, # Spanish
    "EU": {}, # Basque
    "FR": {}, # French
    "GL": {}, # Galician
    "ID": {}, # Indonesian
    "IT": {}, # Italian
    "KN": {}, # Kannada
    "NL": {}, # Dutch
    "PL": {}, # Polish
    "PT_BR": {}, # Portuguese (Brasil)
    "RU": {}, # Rusian
    "SK": {}, # Slovak
    "TR": {}, # Turkish
    "UK": {}, # Ukrainian
    "ZH_CN": {} # Chinese (Mainland)
}<|MERGE_RESOLUTION|>--- conflicted
+++ resolved
@@ -236,11 +236,7 @@
     "DEV_BTC": "3N9wf3FunR6YNXonquBeWammaBZVzTXTyR",
 
     # Bot version
-<<<<<<< HEAD
-    "VERSION": "Private 1.16.0 (07/02/2021)"
-=======
-    "VERSION": "1.17.0 (13/02/2021)"
->>>>>>> 3477e180
+    "VERSION": "Private 1.17.0 (13/02/2021)"
 }
 
 
