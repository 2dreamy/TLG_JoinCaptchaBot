--- conflicted
+++ resolved
@@ -261,11 +261,7 @@
     "DEV_BTC": "3N9wf3FunR6YNXonquBeWammaBZVzTXTyR",
 
     # Bot version
-<<<<<<< HEAD
-    "VERSION": "Private 1.18.1 (28/02/2021)"
-=======
-    "VERSION": "1.19.0 (29/03/2021)"
->>>>>>> 292de1a5
+    "VERSION": "Private 1.19.0 (29/03/2021)"
 }
 
 
